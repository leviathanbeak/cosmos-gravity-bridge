--- conflicted
+++ resolved
@@ -73,10 +73,6 @@
 	// ResetBridgeHeight stores the nonce after which oracle events should be discarded when resetting the bridge
 	ParamStoreResetBridgeNonce = []byte("ResetBridgeNonce")
 
-<<<<<<< HEAD
-	// ParamStoreErc20ToDenomPermanentSwap the key of Erc20ToDenomPair for store.
-	ParamStoreErc20ToDenomPermanentSwap = []byte("Erc20ToDenomPermanentSwap")
-=======
 	// ParamBridgeActive allows governance to temporarily halt the bridge via vote, in this context halting
 	// means no more batches will be created and no oracle events executed. Valset creation will continue
 	// to be allowed as it must continue to ensure bridge continuity.
@@ -85,7 +81,9 @@
 	// ParamStoreEthereumBlacklist allows storage of blocked Ethereum addresses blocked for use with the bridge
 	// this could be for technical reasons (zero address) or non-technical reasons, these apply across all ERC20 tokens
 	ParamStoreEthereumBlacklist = []byte("EthereumBlacklist")
->>>>>>> 2b67dedd
+
+	// ParamStoreErc20ToDenomPermanentSwap the key of Erc20ToDenomPair for store.
+	ParamStoreErc20ToDenomPermanentSwap = []byte("Erc20ToDenomPermanentSwap")
 
 	// Ensure that params implements the proper interface
 	_ paramtypes.ParamSet = &Params{
@@ -108,14 +106,9 @@
 			Denom:  "",
 			Amount: sdk.Int{},
 		},
-<<<<<<< HEAD
-		ResetBridgeState:          false,
-		ResetBridgeNonce:          0,
-		Erc20ToDenomPermanentSwap: ERC20ToDenom{},
-=======
 		BridgeActive:      true,
 		EthereumBlacklist: []string{},
->>>>>>> 2b67dedd
+		Erc20ToDenomPermanentSwap: ERC20ToDenom{},
 	}
 )
 
@@ -165,12 +158,9 @@
 		UnbondSlashingValsetsWindow:  10000,
 		SlashFractionBadEthSignature: sdk.NewDec(1).Quo(sdk.NewDec(1000)),
 		ValsetReward:                 sdk.Coin{Denom: "", Amount: sdk.ZeroInt()},
-<<<<<<< HEAD
-		Erc20ToDenomPermanentSwap:    ERC20ToDenom{},
-=======
 		BridgeActive:                 true,
 		EthereumBlacklist:            []string{},
->>>>>>> 2b67dedd
+		Erc20ToDenomPermanentSwap:    ERC20ToDenom{},
 	}
 }
 
@@ -224,19 +214,9 @@
 	if err := validateValsetRewardAmount(p.ValsetReward); err != nil {
 		return sdkerrors.Wrap(err, "ValsetReward amount")
 	}
-<<<<<<< HEAD
-	if err := validateResetBridgeState(p.ResetBridgeState); err != nil {
-		return sdkerrors.Wrap(err, "Reset Bridge State")
-	}
-	if err := validateResetBridgeNonce(p.ResetBridgeNonce); err != nil {
-		return sdkerrors.Wrap(err, "Reset Bridge Nonce")
-	}
 	if err := validateErc20ToDenomPermanentSwap(p.Erc20ToDenomPermanentSwap); err != nil {
 		return sdkerrors.Wrap(err, "Erc20ToDenomPermanentSwap")
 	}
-
-=======
->>>>>>> 2b67dedd
 	return nil
 }
 
@@ -285,14 +265,9 @@
 		paramtypes.NewParamSetPair(ParamStoreUnbondSlashingValsetsWindow, &p.UnbondSlashingValsetsWindow, validateUnbondSlashingValsetsWindow),
 		paramtypes.NewParamSetPair(ParamStoreSlashFractionBadEthSignature, &p.SlashFractionBadEthSignature, validateSlashFractionBadEthSignature),
 		paramtypes.NewParamSetPair(ParamStoreValsetRewardAmount, &p.ValsetReward, validateValsetRewardAmount),
-<<<<<<< HEAD
-		paramtypes.NewParamSetPair(ParamStoreResetBridgeState, &p.ResetBridgeState, validateResetBridgeState),
-		paramtypes.NewParamSetPair(ParamStoreResetBridgeNonce, &p.ResetBridgeNonce, validateResetBridgeNonce),
-		paramtypes.NewParamSetPair(ParamStoreErc20ToDenomPermanentSwap, &p.Erc20ToDenomPermanentSwap, validateErc20ToDenomPermanentSwap),
-=======
 		paramtypes.NewParamSetPair(ParamStoreBridgeActive, &p.BridgeActive, validateBridgeActive),
 		paramtypes.NewParamSetPair(ParamStoreEthereumBlacklist, &p.EthereumBlacklist, validateEthereumBlacklistAddresses),
->>>>>>> 2b67dedd
+		paramtypes.NewParamSetPair(ParamStoreErc20ToDenomPermanentSwap, &p.Erc20ToDenomPermanentSwap, validateErc20ToDenomPermanentSwap),
 	}
 }
 
