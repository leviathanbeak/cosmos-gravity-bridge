package types

import (
	"bytes"
	"fmt"
	"strings"

	sdk "github.com/cosmos/cosmos-sdk/types"
	sdkerrors "github.com/cosmos/cosmos-sdk/types/errors"
	paramtypes "github.com/cosmos/cosmos-sdk/x/params/types"
)

// DefaultParamspace defines the default auth module parameter subspace
const (
	// todo: implement oracle constants as params
	DefaultParamspace = ModuleName
)

var (
	// AttestationVotesPowerThreshold threshold of votes power to succeed
	AttestationVotesPowerThreshold = sdk.NewInt(66)

	// ParamsStoreKeyGravityID stores the gravity id
	ParamsStoreKeyGravityID = []byte("GravityID")

	// ParamsStoreKeyContractHash stores the contract hash
	ParamsStoreKeyContractHash = []byte("ContractHash")

	// ParamsStoreKeyBridgeContractAddress stores the contract address
	ParamsStoreKeyBridgeContractAddress = []byte("BridgeContractAddress")

	// ParamsStoreKeyBridgeContractChainID stores the bridge chain id
	ParamsStoreKeyBridgeContractChainID = []byte("BridgeChainID")

	// ParamsStoreKeySignedValsetsWindow stores the signed blocks window
	ParamsStoreKeySignedValsetsWindow = []byte("SignedValsetsWindow")

	// ParamsStoreKeySignedBatchesWindow stores the signed blocks window
	ParamsStoreKeySignedBatchesWindow = []byte("SignedBatchesWindow")

	// ParamsStoreKeySignedLogicCallsWindow stores the signed blocks window
	ParamsStoreKeySignedLogicCallsWindow = []byte("SignedLogicCallsWindow")

	// ParamsStoreKeySignedClaimsWindow stores the signed blocks window
	ParamsStoreKeyTargetBatchTimeout = []byte("TargetBatchTimeout")

	// ParamsStoreKeySignedClaimsWindow stores the signed blocks window
	ParamsStoreKeyAverageBlockTime = []byte("AverageBlockTime")

	// ParamsStoreKeySignedClaimsWindow stores the signed blocks window
	ParamsStoreKeyAverageEthereumBlockTime = []byte("AverageEthereumBlockTime")

	// ParamsStoreSlashFractionValset stores the slash fraction valset
	ParamsStoreSlashFractionValset = []byte("SlashFractionValset")

	// ParamsStoreSlashFractionBatch stores the slash fraction Batch
	ParamsStoreSlashFractionBatch = []byte("SlashFractionBatch")

	// ParamStoreUnbondSlashingValsetsWindow stores unbond slashing valset window
	ParamStoreUnbondSlashingValsetsWindow = []byte("UnbondSlashingValsetsWindow")

	// ParamStoreSlashFractionBadEthSignature stores the amount by which a validator making a fraudulent eth signature will be slashed
	ParamStoreSlashFractionBadEthSignature = []byte("SlashFractionBadEthSignature")

	// ValsetRewardAmount the amount of the coin, both denom and amount to issue
	// to a relayer when they relay a valset
	ParamStoreValsetRewardAmount = []byte("ValsetReward")

<<<<<<< HEAD
	// ParamStoreErc20ToDenomPermanentSwap the key of Erc20ToDenomPair for store.
	ParamStoreErc20ToDenomPermanentSwap = []byte("Erc20ToDenomPermanentSwap")
=======
	// ResetBridgeState boolean indicates the oracle events of the bridge history should be reset
	ParamStoreResetBridgeState = []byte("ResetBridgeState")

	// ResetBridgeHeight stores the nonce after which oracle events should be discarded when resetting the bridge
	ParamStoreResetBridgeNonce = []byte("ResetBridgeNonce")

>>>>>>> 908acab8

	// Ensure that params implements the proper interface
	_ paramtypes.ParamSet = &Params{
		GravityId:                    "",
		ContractSourceHash:           "",
		BridgeEthereumAddress:        "",
		BridgeChainId:                0,
		SignedValsetsWindow:          0,
		SignedBatchesWindow:          0,
		SignedLogicCallsWindow:       0,
		TargetBatchTimeout:           0,
		AverageBlockTime:             0,
		AverageEthereumBlockTime:     0,
		SlashFractionValset:          sdk.Dec{},
		SlashFractionBatch:           sdk.Dec{},
		SlashFractionLogicCall:       sdk.Dec{},
		UnbondSlashingValsetsWindow:  0,
		SlashFractionBadEthSignature: sdk.Dec{},
		ValsetReward: sdk.Coin{
			Denom:  "",
			Amount: sdk.Int{},
		},
<<<<<<< HEAD
		Erc20ToDenomPermanentSwap: ERC20ToDenom{},
=======
		ResetBridgeState: false,
		ResetBridgeNonce: 0,
>>>>>>> 908acab8
	}
)

// ValidateBasic validates genesis state by looping through the params and
// calling their validation functions
func (s GenesisState) ValidateBasic() error {
	if err := s.Params.ValidateBasic(); err != nil {
		return sdkerrors.Wrap(err, "params")
	}
	return nil
}

// DefaultGenesisState returns empty genesis state
// TODO: set some better defaults here
func DefaultGenesisState() *GenesisState {
	return &GenesisState{
		Params:             DefaultParams(),
		LastObservedNonce:  0,
		Valsets:            []*Valset{},
		ValsetConfirms:     []*MsgValsetConfirm{},
		Batches:            []*OutgoingTxBatch{},
		BatchConfirms:      []MsgConfirmBatch{},
		LogicCalls:         []*OutgoingLogicCall{},
		LogicCallConfirms:  []MsgConfirmLogicCall{},
		Attestations:       []Attestation{},
		DelegateKeys:       []*MsgSetOrchestratorAddress{},
		Erc20ToDenoms:      []*ERC20ToDenom{},
		UnbatchedTransfers: []*OutgoingTransferTx{},
	}
}

// DefaultParams returns a copy of the default params
func DefaultParams() *Params {
	return &Params{
		GravityId:                    "defaultgravityid",
		ContractSourceHash:           "",
		BridgeEthereumAddress:        "0x0000000000000000000000000000000000000000",
		BridgeChainId:                0,
		SignedValsetsWindow:          10000,
		SignedBatchesWindow:          10000,
		SignedLogicCallsWindow:       10000,
		TargetBatchTimeout:           43200000,
		AverageBlockTime:             5000,
		AverageEthereumBlockTime:     15000,
		SlashFractionValset:          sdk.NewDec(1).Quo(sdk.NewDec(1000)),
		SlashFractionBatch:           sdk.NewDec(1).Quo(sdk.NewDec(1000)),
		SlashFractionLogicCall:       sdk.NewDec(1).Quo(sdk.NewDec(1000)),
		UnbondSlashingValsetsWindow:  10000,
		SlashFractionBadEthSignature: sdk.NewDec(1).Quo(sdk.NewDec(1000)),
		ValsetReward:                 sdk.Coin{Denom: "", Amount: sdk.ZeroInt()},
		Erc20ToDenomPermanentSwap:    ERC20ToDenom{},
	}
}

// ValidateBasic checks that the parameters have valid values.
func (p Params) ValidateBasic() error {
	if err := validateGravityID(p.GravityId); err != nil {
		return sdkerrors.Wrap(err, "gravity id")
	}
	if err := validateContractHash(p.ContractSourceHash); err != nil {
		return sdkerrors.Wrap(err, "contract hash")
	}
	if err := validateBridgeContractAddress(p.BridgeEthereumAddress); err != nil {
		return sdkerrors.Wrap(err, "bridge contract address")
	}
	if err := validateBridgeChainID(p.BridgeChainId); err != nil {
		return sdkerrors.Wrap(err, "bridge chain id")
	}
	if err := validateTargetBatchTimeout(p.TargetBatchTimeout); err != nil {
		return sdkerrors.Wrap(err, "Batch timeout")
	}
	if err := validateAverageBlockTime(p.AverageBlockTime); err != nil {
		return sdkerrors.Wrap(err, "Block time")
	}
	if err := validateAverageEthereumBlockTime(p.AverageEthereumBlockTime); err != nil {
		return sdkerrors.Wrap(err, "Ethereum block time")
	}
	if err := validateSignedValsetsWindow(p.SignedValsetsWindow); err != nil {
		return sdkerrors.Wrap(err, "signed blocks window valsets")
	}
	if err := validateSignedBatchesWindow(p.SignedBatchesWindow); err != nil {
		return sdkerrors.Wrap(err, "signed blocks window batches")
	}
	if err := validateSignedLogicCallsWindow(p.SignedLogicCallsWindow); err != nil {
		return sdkerrors.Wrap(err, "signed blocks window logic calls")
	}
	if err := validateSlashFractionValset(p.SlashFractionValset); err != nil {
		return sdkerrors.Wrap(err, "slash fraction valset")
	}
	if err := validateSlashFractionBatch(p.SlashFractionBatch); err != nil {
		return sdkerrors.Wrap(err, "slash fraction batch")
	}
	if err := validateSlashFractionLogicCall(p.SlashFractionLogicCall); err != nil {
		return sdkerrors.Wrap(err, "slash fraction logic call")
	}
	if err := validateSlashFractionBadEthSignature(p.SlashFractionBadEthSignature); err != nil {
		return sdkerrors.Wrap(err, "slash fraction BadEthSignature")
	}
	if err := validateUnbondSlashingValsetsWindow(p.UnbondSlashingValsetsWindow); err != nil {
		return sdkerrors.Wrap(err, "unbond Slashing valset window")
	}
	if err := validateValsetRewardAmount(p.ValsetReward); err != nil {
		return sdkerrors.Wrap(err, "ValsetReward amount")
	}
<<<<<<< HEAD
	if err := validateErc20ToDenomPermanentSwap(p.Erc20ToDenomPermanentSwap); err != nil {
		return sdkerrors.Wrap(err, "Erc20ToDenomPermanentSwap")
	}

=======
	if err := validateResetBridgeState(p.ResetBridgeState); err != nil {
		return sdkerrors.Wrap(err, "Reset Bridge State")
	}
	if err := validateResetBridgeNonce(p.ResetBridgeNonce); err != nil {
		return sdkerrors.Wrap(err, "Reset Bridge Nonce")
	}
>>>>>>> 908acab8
	return nil
}

// ParamKeyTable for auth module
func ParamKeyTable() paramtypes.KeyTable {
	return paramtypes.NewKeyTable().RegisterParamSet(&Params{
		GravityId:                    "",
		ContractSourceHash:           "",
		BridgeEthereumAddress:        "",
		BridgeChainId:                0,
		SignedValsetsWindow:          0,
		SignedBatchesWindow:          0,
		SignedLogicCallsWindow:       0,
		TargetBatchTimeout:           0,
		AverageBlockTime:             0,
		AverageEthereumBlockTime:     0,
		SlashFractionValset:          sdk.Dec{},
		SlashFractionBatch:           sdk.Dec{},
		SlashFractionLogicCall:       sdk.Dec{},
		UnbondSlashingValsetsWindow:  0,
		SlashFractionBadEthSignature: sdk.Dec{},
		ValsetReward: sdk.Coin{
			Denom:  "",
			Amount: sdk.Int{},
		},
		Erc20ToDenomPermanentSwap: ERC20ToDenom{},
	})
}

// ParamSetPairs implements the ParamSet interface and returns all the key/value pairs
// pairs of auth module's parameters.
func (p *Params) ParamSetPairs() paramtypes.ParamSetPairs {
	return paramtypes.ParamSetPairs{
		paramtypes.NewParamSetPair(ParamsStoreKeyGravityID, &p.GravityId, validateGravityID),
		paramtypes.NewParamSetPair(ParamsStoreKeyContractHash, &p.ContractSourceHash, validateContractHash),
		paramtypes.NewParamSetPair(ParamsStoreKeyBridgeContractAddress, &p.BridgeEthereumAddress, validateBridgeContractAddress),
		paramtypes.NewParamSetPair(ParamsStoreKeyBridgeContractChainID, &p.BridgeChainId, validateBridgeChainID),
		paramtypes.NewParamSetPair(ParamsStoreKeySignedValsetsWindow, &p.SignedValsetsWindow, validateSignedValsetsWindow),
		paramtypes.NewParamSetPair(ParamsStoreKeySignedBatchesWindow, &p.SignedBatchesWindow, validateSignedBatchesWindow),
		paramtypes.NewParamSetPair(ParamsStoreKeySignedLogicCallsWindow, &p.SignedLogicCallsWindow, validateSignedLogicCallsWindow),
		paramtypes.NewParamSetPair(ParamsStoreKeyTargetBatchTimeout, &p.TargetBatchTimeout, validateTargetBatchTimeout),
		paramtypes.NewParamSetPair(ParamsStoreKeyAverageBlockTime, &p.AverageBlockTime, validateAverageBlockTime),
		paramtypes.NewParamSetPair(ParamsStoreKeyAverageEthereumBlockTime, &p.AverageEthereumBlockTime, validateAverageEthereumBlockTime),
		paramtypes.NewParamSetPair(ParamsStoreSlashFractionValset, &p.SlashFractionValset, validateSlashFractionValset),
		paramtypes.NewParamSetPair(ParamsStoreSlashFractionBatch, &p.SlashFractionBatch, validateSlashFractionBatch),
		paramtypes.NewParamSetPair(ParamStoreUnbondSlashingValsetsWindow, &p.UnbondSlashingValsetsWindow, validateUnbondSlashingValsetsWindow),
		paramtypes.NewParamSetPair(ParamStoreSlashFractionBadEthSignature, &p.SlashFractionBadEthSignature, validateSlashFractionBadEthSignature),
		paramtypes.NewParamSetPair(ParamStoreValsetRewardAmount, &p.ValsetReward, validateValsetRewardAmount),
<<<<<<< HEAD
		paramtypes.NewParamSetPair(ParamStoreErc20ToDenomPermanentSwap, &p.Erc20ToDenomPermanentSwap, validateErc20ToDenomPermanentSwap),
=======
		paramtypes.NewParamSetPair(ParamStoreResetBridgeState, &p.ResetBridgeState, validateResetBridgeState),
		paramtypes.NewParamSetPair(ParamStoreResetBridgeNonce, &p.ResetBridgeNonce, validateResetBridgeNonce),
>>>>>>> 908acab8
	}
}

// Equal returns a boolean determining if two Params types are identical.
func (p Params) Equal(p2 Params) bool {
	bz1 := ModuleCdc.MustMarshalBinaryLengthPrefixed(&p)
	bz2 := ModuleCdc.MustMarshalBinaryLengthPrefixed(&p2)
	return bytes.Equal(bz1, bz2)
}

func validateGravityID(i interface{}) error {
	v, ok := i.(string)
	if !ok {
		return fmt.Errorf("invalid parameter type: %T", i)
	}
	if _, err := strToFixByteArray(v); err != nil {
		return err
	}
	return nil
}

func validateContractHash(i interface{}) error {
	// TODO: should we validate that the input here is a properly formatted
	// SHA256 (or other) hash?
	if _, ok := i.(string); !ok {
		return fmt.Errorf("invalid parameter type: %T", i)
	}
	return nil
}

func validateBridgeChainID(i interface{}) error {
	if _, ok := i.(uint64); !ok {
		return fmt.Errorf("invalid parameter type: %T", i)
	}
	return nil
}

func validateTargetBatchTimeout(i interface{}) error {
	val, ok := i.(uint64)
	if !ok {
		return fmt.Errorf("invalid parameter type: %T", i)
	} else if val < 60000 {
		return fmt.Errorf("invalid target batch timeout, less than 60 seconds is too short")
	}
	return nil
}

func validateAverageBlockTime(i interface{}) error {
	val, ok := i.(uint64)
	if !ok {
		return fmt.Errorf("invalid parameter type: %T", i)
	} else if val < 100 {
		return fmt.Errorf("invalid average Cosmos block time, too short for latency limitations")
	}
	return nil
}

func validateAverageEthereumBlockTime(i interface{}) error {
	val, ok := i.(uint64)
	if !ok {
		return fmt.Errorf("invalid parameter type: %T", i)
	} else if val < 100 {
		return fmt.Errorf("invalid average Ethereum block time, too short for latency limitations")
	}
	return nil
}

func validateBridgeContractAddress(i interface{}) error {
	v, ok := i.(string)
	if !ok {
		return fmt.Errorf("invalid parameter type: %T", i)
	}
	if err := ValidateEthAddress(v); err != nil {
		// TODO: ensure that empty addresses are valid in params
		if !strings.Contains(err.Error(), "empty") {
			return err
		}
	}
	return nil
}

func validateSignedValsetsWindow(i interface{}) error {
	// TODO: do we want to set some bounds on this value?
	if _, ok := i.(uint64); !ok {
		return fmt.Errorf("invalid parameter type: %T", i)
	}
	return nil
}

func validateUnbondSlashingValsetsWindow(i interface{}) error {
	// TODO: do we want to set some bounds on this value?
	if _, ok := i.(uint64); !ok {
		return fmt.Errorf("invalid parameter type: %T", i)
	}
	return nil
}

func validateSlashFractionValset(i interface{}) error {
	// TODO: do we want to set some bounds on this value?
	if _, ok := i.(sdk.Dec); !ok {
		return fmt.Errorf("invalid parameter type: %T", i)
	}
	return nil
}

func validateSignedBatchesWindow(i interface{}) error {
	// TODO: do we want to set some bounds on this value?
	if _, ok := i.(uint64); !ok {
		return fmt.Errorf("invalid parameter type: %T", i)
	}
	return nil
}

func validateSignedLogicCallsWindow(i interface{}) error {
	// TODO: do we want to set some bounds on this value?
	if _, ok := i.(uint64); !ok {
		return fmt.Errorf("invalid parameter type: %T", i)
	}
	return nil
}

func validateSlashFractionBatch(i interface{}) error {
	// TODO: do we want to set some bounds on this value?
	if _, ok := i.(sdk.Dec); !ok {
		return fmt.Errorf("invalid parameter type: %T", i)
	}
	return nil
}

func validateSlashFractionLogicCall(i interface{}) error {
	// TODO: do we want to set some bounds on this value?
	if _, ok := i.(sdk.Dec); !ok {
		return fmt.Errorf("invalid parameter type: %T", i)
	}
	return nil
}

func validateSlashFractionBadEthSignature(i interface{}) error {
	// TODO: do we want to set some bounds on this value?
	if _, ok := i.(sdk.Dec); !ok {
		return fmt.Errorf("invalid parameter type: %T", i)
	}
	return nil
}

func validateValsetRewardAmount(i interface{}) error {
	if _, ok := i.(sdk.Coin); !ok {
		return fmt.Errorf("invalid parameter type: %T", i)
	}
	return nil
}

<<<<<<< HEAD
func validateErc20ToDenomPermanentSwap(i interface{}) error {
	if _, ok := i.(ERC20ToDenom); !ok {
		return fmt.Errorf("invalid parameter type: %T", i)
	}
	if (i.(ERC20ToDenom).Erc20 == "" && i.(ERC20ToDenom).Denom != "") ||
		(i.(ERC20ToDenom).Erc20 != "" && i.(ERC20ToDenom).Denom == "") {
		return fmt.Errorf("invalid parameter type: %T, len must be 0 or 2, current value: %+v", i, i)
=======
func validateResetBridgeState(i interface{}) error {
	if _, ok := i.(bool); !ok {
		return fmt.Errorf("invalid parameter type %T", i)
	}
	return nil
}

func validateResetBridgeNonce(i interface{}) error {
	if _, ok := i.(uint64); !ok {
		return fmt.Errorf("invalid parameter type %T", i)
>>>>>>> 908acab8
	}
	return nil
}

func strToFixByteArray(s string) ([32]byte, error) {
	var out [32]byte
	if len([]byte(s)) > 32 {
		return out, fmt.Errorf("string too long")
	}
	copy(out[:], s)
	return out, nil
}<|MERGE_RESOLUTION|>--- conflicted
+++ resolved
@@ -66,17 +66,15 @@
 	// to a relayer when they relay a valset
 	ParamStoreValsetRewardAmount = []byte("ValsetReward")
 
-<<<<<<< HEAD
+	// ResetBridgeState boolean indicates the oracle events of the bridge history should be reset
+	ParamStoreResetBridgeState = []byte("ResetBridgeState")
+
+	// ResetBridgeHeight stores the nonce after which oracle events should be discarded when resetting the bridge
+	ParamStoreResetBridgeNonce = []byte("ResetBridgeNonce")
+
+
 	// ParamStoreErc20ToDenomPermanentSwap the key of Erc20ToDenomPair for store.
 	ParamStoreErc20ToDenomPermanentSwap = []byte("Erc20ToDenomPermanentSwap")
-=======
-	// ResetBridgeState boolean indicates the oracle events of the bridge history should be reset
-	ParamStoreResetBridgeState = []byte("ResetBridgeState")
-
-	// ResetBridgeHeight stores the nonce after which oracle events should be discarded when resetting the bridge
-	ParamStoreResetBridgeNonce = []byte("ResetBridgeNonce")
-
->>>>>>> 908acab8
 
 	// Ensure that params implements the proper interface
 	_ paramtypes.ParamSet = &Params{
@@ -99,12 +97,9 @@
 			Denom:  "",
 			Amount: sdk.Int{},
 		},
-<<<<<<< HEAD
-		Erc20ToDenomPermanentSwap: ERC20ToDenom{},
-=======
 		ResetBridgeState: false,
 		ResetBridgeNonce: 0,
->>>>>>> 908acab8
+		Erc20ToDenomPermanentSwap: ERC20ToDenom{},
 	}
 )
 
@@ -209,19 +204,16 @@
 	if err := validateValsetRewardAmount(p.ValsetReward); err != nil {
 		return sdkerrors.Wrap(err, "ValsetReward amount")
 	}
-<<<<<<< HEAD
+	if err := validateResetBridgeState(p.ResetBridgeState); err != nil {
+		return sdkerrors.Wrap(err, "Reset Bridge State")
+	}
+	if err := validateResetBridgeNonce(p.ResetBridgeNonce); err != nil {
+		return sdkerrors.Wrap(err, "Reset Bridge Nonce")
+	}
 	if err := validateErc20ToDenomPermanentSwap(p.Erc20ToDenomPermanentSwap); err != nil {
 		return sdkerrors.Wrap(err, "Erc20ToDenomPermanentSwap")
 	}
 
-=======
-	if err := validateResetBridgeState(p.ResetBridgeState); err != nil {
-		return sdkerrors.Wrap(err, "Reset Bridge State")
-	}
-	if err := validateResetBridgeNonce(p.ResetBridgeNonce); err != nil {
-		return sdkerrors.Wrap(err, "Reset Bridge Nonce")
-	}
->>>>>>> 908acab8
 	return nil
 }
 
@@ -270,12 +262,9 @@
 		paramtypes.NewParamSetPair(ParamStoreUnbondSlashingValsetsWindow, &p.UnbondSlashingValsetsWindow, validateUnbondSlashingValsetsWindow),
 		paramtypes.NewParamSetPair(ParamStoreSlashFractionBadEthSignature, &p.SlashFractionBadEthSignature, validateSlashFractionBadEthSignature),
 		paramtypes.NewParamSetPair(ParamStoreValsetRewardAmount, &p.ValsetReward, validateValsetRewardAmount),
-<<<<<<< HEAD
-		paramtypes.NewParamSetPair(ParamStoreErc20ToDenomPermanentSwap, &p.Erc20ToDenomPermanentSwap, validateErc20ToDenomPermanentSwap),
-=======
 		paramtypes.NewParamSetPair(ParamStoreResetBridgeState, &p.ResetBridgeState, validateResetBridgeState),
 		paramtypes.NewParamSetPair(ParamStoreResetBridgeNonce, &p.ResetBridgeNonce, validateResetBridgeNonce),
->>>>>>> 908acab8
+		paramtypes.NewParamSetPair(ParamStoreErc20ToDenomPermanentSwap, &p.Erc20ToDenomPermanentSwap, validateErc20ToDenomPermanentSwap),
 	}
 }
 
@@ -428,7 +417,20 @@
 	return nil
 }
 
-<<<<<<< HEAD
+func validateResetBridgeState(i interface{}) error {
+	if _, ok := i.(bool); !ok {
+		return fmt.Errorf("invalid parameter type %T", i)
+	}
+	return nil
+}
+
+func validateResetBridgeNonce(i interface{}) error {
+	if _, ok := i.(uint64); !ok {
+		return fmt.Errorf("invalid parameter type %T", i)
+	}
+	return nil
+}
+
 func validateErc20ToDenomPermanentSwap(i interface{}) error {
 	if _, ok := i.(ERC20ToDenom); !ok {
 		return fmt.Errorf("invalid parameter type: %T", i)
@@ -436,18 +438,6 @@
 	if (i.(ERC20ToDenom).Erc20 == "" && i.(ERC20ToDenom).Denom != "") ||
 		(i.(ERC20ToDenom).Erc20 != "" && i.(ERC20ToDenom).Denom == "") {
 		return fmt.Errorf("invalid parameter type: %T, len must be 0 or 2, current value: %+v", i, i)
-=======
-func validateResetBridgeState(i interface{}) error {
-	if _, ok := i.(bool); !ok {
-		return fmt.Errorf("invalid parameter type %T", i)
-	}
-	return nil
-}
-
-func validateResetBridgeNonce(i interface{}) error {
-	if _, ok := i.(uint64); !ok {
-		return fmt.Errorf("invalid parameter type %T", i)
->>>>>>> 908acab8
 	}
 	return nil
 }
