--- conflicted
+++ resolved
@@ -25,7 +25,7 @@
 
       - name: Checkout code
         uses: actions/checkout@v2
-        
+
       - uses: Swatinem/rust-cache@v1
         with:
           working-directory: orchestrator/
@@ -61,14 +61,8 @@
           draft: false
           prerelease: false
 
-<<<<<<< HEAD
-      # the Rust binaries, a loop would make this much more compact
-      - name: Upload Rust gbt
-        id: upload-rust-release-gbt
-=======
       - name: Upload Gravity Bridge Tools
         id: upload-gbt
->>>>>>> e6f0f9cc
         uses: actions/upload-release-asset@v1
         env:
           GITHUB_TOKEN: ${{ secrets.GITHUB_TOKEN }}
@@ -76,12 +70,6 @@
           upload_url: ${{ steps.create_release.outputs.upload_url }}
           asset_path: ./orchestrator/target/x86_64-unknown-linux-musl/release/gbt
           asset_name: gbt
-<<<<<<< HEAD
-          asset_content_type: application/bin
-
-      - name: Upload Rust test runner
-        id: upload-rust-test-runner
-=======
           asset_content_type: application/bin
 
       - name: Upload Gravity Bridge Build Report
@@ -94,7 +82,7 @@
           asset_path: ./module/artifacts/build_report
           asset_name: build_report
           asset_content_type: text
- 
+
       # the file names are hard to predict, so we rename them
       - name: Rename build files
         run: |
@@ -129,7 +117,6 @@
 
       - name: Upload Gravity Bridge Windows
         id: upload-gravity-bridge-windows
->>>>>>> e6f0f9cc
         uses: actions/upload-release-asset@v1
         env:
           GITHUB_TOKEN: ${{ secrets.GITHUB_TOKEN }}
@@ -165,6 +152,50 @@
           asset_name: Gravity.json
           asset_content_type: application/bin
 
+      - name: Upload Gravity Ethereum test artifact A
+        id: upload-solidity-test-a
+        uses: actions/upload-release-asset@v1
+        env:
+          GITHUB_TOKEN: ${{ secrets.GITHUB_TOKEN }}
+        with:
+          upload_url: ${{ steps.create_release.outputs.upload_url }}
+          asset_path: solidity/artifacts/contracts/TestERC20A.sol/TestERC20A.json
+          asset_name: TestERC20A.json
+          asset_content_type: application/bin
+
+      - name: Upload Gravity Ethereum test artifact B
+        id: upload-solidity-test-b
+        uses: actions/upload-release-asset@v1
+        env:
+          GITHUB_TOKEN: ${{ secrets.GITHUB_TOKEN }}
+        with:
+          upload_url: ${{ steps.create_release.outputs.upload_url }}
+          asset_path: solidity/artifacts/contracts/TestERC20B.sol/TestERC20B.json
+          asset_name: TestERC20B.json
+          asset_content_type: application/bin
+
+      - name: Upload Gravity Ethereum test artifact C
+        id: upload-solidity-test-c
+        uses: actions/upload-release-asset@v1
+        env:
+          GITHUB_TOKEN: ${{ secrets.GITHUB_TOKEN }}
+        with:
+          upload_url: ${{ steps.create_release.outputs.upload_url }}
+          asset_path: solidity/artifacts/contracts/TestERC20C.sol/TestERC20C.json
+          asset_name: TestERC20C.json
+          asset_content_type: application/bin
+
+      - name: Upload contract deployer
+        id: upload-contract-deployer
+        uses: actions/upload-release-asset@v1
+        env:
+          GITHUB_TOKEN: ${{ secrets.GITHUB_TOKEN }}
+        with:
+          upload_url: ${{ steps.create_release.outputs.upload_url }}
+          asset_path: solidity/contract-deployer
+          asset_name: contract-deployer
+          asset_content_type: application/bin
+
       # finally we start arm builds and uploads, we do this because the release
       # entry is already made and rust builds take nearly 10 minutes, so instead
       # of having a workable release in 20 minutes we can have one in 10 with the ARM
@@ -174,29 +205,8 @@
           cd orchestrator
           cross build --target aarch64-unknown-linux-musl --release --all
 
-<<<<<<< HEAD
-      - name: Build GO ARM64
-        run: |
-          cd module
-          GOARCH=arm64 make
-
-      - name: Upload Rust gbt ARM
-        id: upload-rust-release-gbt-arm
-        uses: actions/upload-release-asset@v1
-        env:
-          GITHUB_TOKEN: ${{ secrets.GITHUB_TOKEN }}
-        with:
-          upload_url: ${{ steps.create_release.outputs.upload_url }}
-          asset_path: ./orchestrator/target/aarch64-unknown-linux-musl/release/gbt
-          asset_name: gbt-arm
-          asset_content_type: application/bin
-
-      - name: Upload Go Release Asset ARM
-        id: upload-go-release-asset-arm
-=======
       - name: Upload Gravity Bridge Tools ARM
         id: upload-gbt-arm
->>>>>>> e6f0f9cc
         uses: actions/upload-release-asset@v1
         env:
           GITHUB_TOKEN: ${{ secrets.GITHUB_TOKEN }}
