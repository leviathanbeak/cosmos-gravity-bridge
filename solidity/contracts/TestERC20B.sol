//SPDX-License-Identifier: Apache-2.0
<<<<<<< HEAD
pragma solidity 0.8.9;
=======
pragma solidity 0.8.10;
>>>>>>> 2b67dedd
import "@openzeppelin/contracts/token/ERC20/ERC20.sol";

// One of three testing coins
contract TestERC20B is ERC20 {
	constructor() ERC20("2 Ethereum", "E2H") {
		_mint(0xc783df8a850f42e7F7e57013759C285caa701eB6, 10000);
		_mint(0xeAD9C93b79Ae7C1591b1FB5323BD777E86e150d4, 10000);
		_mint(0xE5904695748fe4A84b40b3fc79De2277660BD1D3, 10000);
		_mint(0x92561F28Ec438Ee9831D00D1D59fbDC981b762b2, 10000);
		_mint(0x2fFd013AaA7B5a7DA93336C2251075202b33FB2B, 10000);
		// this is the EtherBase address for our testnet miner in
		// tests/assets/ETHGenesis.json so it wil have both a lot
		// of ETH and a lot of erc20 tokens to test with
		_mint(0xBf660843528035a5A4921534E156a27e64B231fE, 100000000000000000000000000);
	}
}<|MERGE_RESOLUTION|>--- conflicted
+++ resolved
@@ -1,9 +1,6 @@
 //SPDX-License-Identifier: Apache-2.0
-<<<<<<< HEAD
+pragma solidity 0.8.10;
 pragma solidity 0.8.9;
-=======
-pragma solidity 0.8.10;
->>>>>>> 2b67dedd
 import "@openzeppelin/contracts/token/ERC20/ERC20.sol";
 
 // One of three testing coins
