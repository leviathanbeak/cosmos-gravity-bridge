//SPDX-License-Identifier: Apache-2.0
pragma solidity 0.8.7;

import "@openzeppelin/contracts/token/ERC20/IERC20.sol";
import "@openzeppelin/contracts/token/ERC20/utils/SafeERC20.sol";
import "@openzeppelin/contracts/security/ReentrancyGuard.sol";
import "@openzeppelin/contracts/utils/Address.sol";
import "@openzeppelin/contracts/utils/cryptography/ECDSA.sol";
import "./CosmosToken.sol";

error InvalidSignature();
error InvalidValsetNonce(uint256 newNonce, uint256 currentNonce);
error InvalidBatchNonce(uint256 newNonce, uint256 currentNonce);
error InvalidLogicCallNonce(uint256 newNonce, uint256 currentNonce);
error InvalidLogicCallTransfers();
error InvalidLogicCallFees();
error InvalidSendToCosmos();
error IncorrectCheckpoint();
error MalformedNewValidatorSet();
error MalformedCurrentValidatorSet();
error MalformedBatch();
error InsufficientPower(uint256 cumulativePower, uint256 powerThreshold);
error BatchTimedOut();
error LogicCallTimedOut();

interface IERC20Burnable {
    function burn(uint256 amount) external;
}

// This is being used purely to avoid stack too deep errors
struct LogicCallArgs {
	// Transfers out to the logic contract
	uint256[] transferAmounts;
	address[] transferTokenContracts;
	// The fees (transferred to msg.sender)
	uint256[] feeAmounts;
	address[] feeTokenContracts;
	// The arbitrary logic call
	address logicContractAddress;
	bytes payload;
	// Invalidation metadata
	uint256 timeOut;
	bytes32 invalidationId;
	uint256 invalidationNonce;
}

// This is used purely to avoid stack too deep errors
// represents everything about a given validator set
struct ValsetArgs {
	// the validators in this set, represented by an Ethereum address
	address[] validators;
	// the powers of the given validators in the same order as above
	uint256[] powers;
	// the nonce of this validator set
	uint256 valsetNonce;
	// the reward amount denominated in the below reward token, can be
	// set to zero
	uint256 rewardAmount;
	// the reward token, should be set to the zero address if not being used
	address rewardToken;
}

contract Gravity is ReentrancyGuard {
	using SafeERC20 for IERC20;

<<<<<<< HEAD
	// Address for wNOM
    address public wNomAddress;
    IERC20Burnable private wNomBurner;
=======
	// The number of 'votes' required to execute a valset
	// update or batch execution, set to 2/3 of 2^32
	uint256 constant constant_powerThreshold = 2863311530;
>>>>>>> 908acab8

	// These are updated often
	bytes32 public state_lastValsetCheckpoint;
	mapping(address => uint256) public state_lastBatchNonces;
	mapping(bytes32 => uint256) public state_invalidationMapping;
	uint256 public state_lastValsetNonce = 0;
	// event nonce zero is reserved by the Cosmos module as a special
	// value indicating that no events have yet been submitted
	uint256 public state_lastEventNonce = 1;

	// This is set once at initialization
	bytes32 public immutable state_gravityId;

	// TransactionBatchExecutedEvent and SendToCosmosEvent both include the field _eventNonce.
	// This is incremented every time one of these events is emitted. It is checked by the
	// Cosmos module to ensure that all events are received in order, and that none are lost.
	//
	// ValsetUpdatedEvent does not include the field _eventNonce because it is never submitted to the Cosmos
	// module. It is purely for the use of relayers to allow them to successfully submit batches.
	event TransactionBatchExecutedEvent(
		uint256 indexed _batchNonce,
		address indexed _token,
		uint256 _eventNonce
	);
	event SendToCosmosEvent(
		address indexed _tokenContract,
		address indexed _sender,
		string _destination,
		uint256 _amount,
		uint256 _eventNonce
	);
	event ERC20DeployedEvent(
		// FYI: Can't index on a string without doing a bunch of weird stuff
		string _cosmosDenom,
		address indexed _tokenContract,
		string _name,
		string _symbol,
		uint8 _decimals,
		uint256 _eventNonce
	);
	event ValsetUpdatedEvent(
		uint256 indexed _newValsetNonce,
		uint256 _eventNonce,
		uint256 _rewardAmount,
		address _rewardToken,
		address[] _validators,
		uint256[] _powers
	);
	event LogicCallEvent(
		bytes32 _invalidationId,
		uint256 _invalidationNonce,
		bytes _returnData,
		uint256 _eventNonce
	);

	// TEST FIXTURES
	// These are here to make it easier to measure gas usage. They should be removed before production
	function testMakeCheckpoint(ValsetArgs memory _valsetArgs, bytes32 _gravityId) external pure {
		makeCheckpoint(_valsetArgs, _gravityId);
	}

	function testCheckValidatorSignatures(
		address[] memory _currentValidators,
		uint256[] memory _currentPowers,
		uint8[] memory _v,
		bytes32[] memory _r,
		bytes32[] memory _s,
		bytes32 _theHash,
		uint256 _powerThreshold
	) external pure {
		checkValidatorSignatures(
			_currentValidators,
			_currentPowers,
			_v,
			_r,
			_s,
			_theHash,
			_powerThreshold
		);
	}

	// END TEST FIXTURES

	function lastBatchNonce(address _erc20Address) external view returns (uint256) {
		return state_lastBatchNonces[_erc20Address];
	}

	function lastLogicCallNonce(bytes32 _invalidation_id) external view returns (uint256) {
		return state_invalidationMapping[_invalidation_id];
	}

	// Utility function to verify geth style signatures
	function verifySig(
		address _signer,
		bytes32 _theHash,
		uint8 _v,
		bytes32 _r,
		bytes32 _s
	) private pure returns (bool) {
		bytes32 messageDigest = keccak256(
			abi.encodePacked("\x19Ethereum Signed Message:\n32", _theHash)
		);
		return _signer == ECDSA.recover(messageDigest, _v, _r, _s);
	}

	// Make a new checkpoint from the supplied validator set
	// A checkpoint is a hash of all relevant information about the valset. This is stored by the contract,
	// instead of storing the information directly. This saves on storage and gas.
	// The format of the checkpoint is:
	// h(gravityId, "checkpoint", valsetNonce, validators[], powers[])
	// Where h is the keccak256 hash function.
	// The validator powers must be decreasing or equal. This is important for checking the signatures on the
	// next valset, since it allows the caller to stop verifying signatures once a quorum of signatures have been verified.
	function makeCheckpoint(ValsetArgs memory _valsetArgs, bytes32 _gravityId)
		private
		pure
		returns (bytes32)
	{
		// bytes32 encoding of the string "checkpoint"
		bytes32 methodName = 0x636865636b706f696e7400000000000000000000000000000000000000000000;

		bytes32 checkpoint = keccak256(
			abi.encode(
				_gravityId,
				methodName,
				_valsetArgs.valsetNonce,
				_valsetArgs.validators,
				_valsetArgs.powers,
				_valsetArgs.rewardAmount,
				_valsetArgs.rewardToken
			)
		);

		return checkpoint;
	}

	function checkValidatorSignatures(
		// The current validator set and their powers
		address[] memory _currentValidators,
		uint256[] memory _currentPowers,
		// The current validator's signatures
		uint8[] memory _v,
		bytes32[] memory _r,
		bytes32[] memory _s,
		// This is what we are checking they have signed
		bytes32 _theHash,
		uint256 _powerThreshold
	) private pure {
		uint256 cumulativePower = 0;

		for (uint256 i = 0; i < _currentValidators.length; i++) {
			// If v is set to 0, this signifies that it was not possible to get a signature from this validator and we skip evaluation
			// (In a valid signature, it is either 27 or 28)
			if (_v[i] != 0) {
				// Check that the current validator has signed off on the hash
				if (!verifySig(_currentValidators[i], _theHash, _v[i], _r[i], _s[i])) {
					revert InvalidSignature();
				}

				// Sum up cumulative power
				cumulativePower = cumulativePower + _currentPowers[i];

				// Break early to avoid wasting gas
				if (cumulativePower > _powerThreshold) {
					break;
				}
			}
		}

		// Check that there was enough power
		if (cumulativePower <= _powerThreshold) {
			revert InsufficientPower(cumulativePower, _powerThreshold);
		}
		// Success
	}

	// This updates the valset by checking that the validators in the current valset have signed off on the
	// new valset. The signatures supplied are the signatures of the current valset over the checkpoint hash
	// generated from the new valset.
	// Anyone can call this function, but they must supply valid signatures of constant_powerThreshold of the current valset over
	// the new valset.
	function updateValset(
		// The new version of the validator set
		ValsetArgs memory _newValset,
		// The current validators that approve the change
		ValsetArgs memory _currentValset,
		// These are arrays of the parts of the current validator's signatures
		uint8[] memory _v,
		bytes32[] memory _r,
		bytes32[] memory _s
	) external {
		// CHECKS

		// Check that the valset nonce is greater than the old one
		if (_newValset.valsetNonce <= _currentValset.valsetNonce) {
			revert InvalidValsetNonce({
				newNonce: _newValset.valsetNonce,
				currentNonce: _currentValset.valsetNonce
			});
		}

		// Check that the valset nonce is less than a million nonces forward from the old one
		// this makes it difficult for an attacker to lock out the contract by getting a single
		// bad validator set through with uint256 max nonce
		if (_newValset.valsetNonce > _currentValset.valsetNonce + 1000000) {
			revert InvalidValsetNonce({
				newNonce: _newValset.valsetNonce,
				currentNonce: _currentValset.valsetNonce
			});
		}

		// Check that new validators and powers set is well-formed
		if (
			_newValset.validators.length != _newValset.powers.length ||
			_newValset.validators.length == 0
		) {
			revert MalformedNewValidatorSet();
		}

		// Check that current validators, powers, and signatures (v,r,s) set is well-formed
		if (
			_currentValset.validators.length != _currentValset.powers.length ||
			_currentValset.validators.length != _v.length ||
			_currentValset.validators.length != _r.length ||
			_currentValset.validators.length != _s.length
		) {
			revert MalformedCurrentValidatorSet();
		}

		// Check cumulative power to ensure the contract has sufficient power to actually
		// pass a vote
		uint256 cumulativePower = 0;
		for (uint256 i = 0; i < _newValset.powers.length; i++) {
			cumulativePower = cumulativePower + _newValset.powers[i];
			if (cumulativePower > constant_powerThreshold) {
				break;
			}
		}
		if (cumulativePower <= constant_powerThreshold) {
			revert InsufficientPower({
				cumulativePower: cumulativePower,
				powerThreshold: constant_powerThreshold
			});
		}

		// Check that the supplied current validator set matches the saved checkpoint
		if (makeCheckpoint(_currentValset, state_gravityId) != state_lastValsetCheckpoint) {
			revert IncorrectCheckpoint();
		}

		// Check that enough current validators have signed off on the new validator set
		bytes32 newCheckpoint = makeCheckpoint(_newValset, state_gravityId);

		checkValidatorSignatures(
			_currentValset.validators,
			_currentValset.powers,
			_v,
			_r,
			_s,
			newCheckpoint,
			constant_powerThreshold
		);

		// ACTIONS

		// Stored to be used next time to validate that the valset
		// supplied by the caller is correct.
		state_lastValsetCheckpoint = newCheckpoint;

		// Store new nonce
		state_lastValsetNonce = _newValset.valsetNonce;

		// Send submission reward to msg.sender if reward token is a valid value
		if (_newValset.rewardToken != address(0) && _newValset.rewardAmount != 0) {
			IERC20(_newValset.rewardToken).safeTransfer(msg.sender, _newValset.rewardAmount);
		}

		// LOGS

		state_lastEventNonce = state_lastEventNonce + 1;
		emit ValsetUpdatedEvent(
			_newValset.valsetNonce,
			state_lastEventNonce,
			_newValset.rewardAmount,
			_newValset.rewardToken,
			_newValset.validators,
			_newValset.powers
		);
	}

	// submitBatch processes a batch of Cosmos -> Ethereum transactions by sending the tokens in the transactions
	// to the destination addresses. It is approved by the current Cosmos validator set.
	// Anyone can call this function, but they must supply valid signatures of constant_powerThreshold of the current valset over
	// the batch.
	function submitBatch(
		// The validators that approve the batch
		ValsetArgs memory _currentValset,
		// These are arrays of the parts of the validators signatures
		uint8[] memory _v,
		bytes32[] memory _r,
		bytes32[] memory _s,
		// The batch of transactions
		uint256[] memory _amounts,
		address[] memory _destinations,
		uint256[] memory _fees,
		uint256 _batchNonce,
		address _tokenContract,
		// a block height beyond which this batch is not valid
		// used to provide a fee-free timeout
		uint256 _batchTimeout
	) external nonReentrant {
		// CHECKS scoped to reduce stack depth
		{
			// Check that the batch nonce is higher than the last nonce for this token
			if (_batchNonce <= state_lastBatchNonces[_tokenContract]) {
				revert InvalidBatchNonce({
					newNonce: _batchNonce,
					currentNonce: state_lastBatchNonces[_tokenContract]
				});
			}

			// Check that the batch nonce is less than one million nonces forward from the old one
			// this makes it difficult for an attacker to lock out the contract by getting a single
			// bad batch through with uint256 max nonce
			if (_batchNonce > state_lastBatchNonces[_tokenContract] + 1000000) {
				revert InvalidBatchNonce({
					newNonce: _batchNonce,
					currentNonce: state_lastBatchNonces[_tokenContract]
				});
			}

			// Check that the block height is less than the timeout height
			if (block.number >= _batchTimeout) {
				revert BatchTimedOut();
			}

			// Check that current validators, powers, and signatures (v,r,s) set is well-formed
			if (
				_currentValset.validators.length != _currentValset.powers.length ||
				_currentValset.validators.length != _v.length ||
				_currentValset.validators.length != _r.length ||
				_currentValset.validators.length != _s.length
			) {
				revert MalformedCurrentValidatorSet();
			}

			// Check that the supplied current validator set matches the saved checkpoint
			if (makeCheckpoint(_currentValset, state_gravityId) != state_lastValsetCheckpoint) {
				revert IncorrectCheckpoint();
			}

			// Check that the transaction batch is well-formed
			if (_amounts.length != _destinations.length || _amounts.length != _fees.length) {
				revert MalformedBatch();
			}

			// Check that enough current validators have signed off on the transaction batch and valset
			checkValidatorSignatures(
				_currentValset.validators,
				_currentValset.powers,
				_v,
				_r,
				_s,
				// Get hash of the transaction batch and checkpoint
				keccak256(
					abi.encode(
						state_gravityId,
						// bytes32 encoding of "transactionBatch"
						0x7472616e73616374696f6e426174636800000000000000000000000000000000,
						_amounts,
						_destinations,
						_fees,
						_batchNonce,
						_tokenContract,
						_batchTimeout
					)
				),
				constant_powerThreshold
			);

			// ACTIONS

			// Store batch nonce
			state_lastBatchNonces[_tokenContract] = _batchNonce;

			{
				// Send transaction amounts to destinations
				uint256 totalFee;
				for (uint256 i = 0; i < _amounts.length; i++) {
					IERC20(_tokenContract).safeTransfer(_destinations[i], _amounts[i]);
					totalFee = totalFee + _fees[i];
				}

				// Send transaction fees to msg.sender
				IERC20(_tokenContract).safeTransfer(msg.sender, totalFee);
			}
		}

		// LOGS scoped to reduce stack depth
		{
			state_lastEventNonce = state_lastEventNonce + 1;
			emit TransactionBatchExecutedEvent(_batchNonce, _tokenContract, state_lastEventNonce);
		}
	}

	// This makes calls to contracts that execute arbitrary logic
	// First, it gives the logic contract some tokens
	// Then, it gives msg.senders tokens for fees
	// Then, it calls an arbitrary function on the logic contract
	// invalidationId and invalidationNonce are used for replay prevention.
	// They can be used to implement a per-token nonce by setting the token
	// address as the invalidationId and incrementing the nonce each call.
	// They can be used for nonce-free replay prevention by using a different invalidationId
	// for each call.
	function submitLogicCall(
		// The validators that approve the call
		ValsetArgs memory _currentValset,
		// These are arrays of the parts of the validators signatures
		uint8[] memory _v,
		bytes32[] memory _r,
		bytes32[] memory _s,
		LogicCallArgs memory _args
	) external nonReentrant {
		// CHECKS scoped to reduce stack depth
		{
			// Check that the call has not timed out
			if (block.number >= _args.timeOut) {
				revert LogicCallTimedOut();
			}

			// Check that the invalidation nonce is higher than the last nonce for this invalidation Id
			if (state_invalidationMapping[_args.invalidationId] >= _args.invalidationNonce) {
				revert InvalidLogicCallNonce({
					newNonce: _args.invalidationNonce,
					currentNonce: state_invalidationMapping[_args.invalidationId]
				});
			}

			// note the lack of nonce skipping check, it's not needed here since an attacker
			// will never be able to fill the invalidationId space, therefore a nonce lockout
			// is simply not possible

			// Check that current validators, powers, and signatures (v,r,s) set is well-formed
			// Check that current validators, powers, and signatures (v,r,s) set is well-formed
			if (
				_currentValset.validators.length != _currentValset.powers.length ||
				_currentValset.validators.length != _v.length ||
				_currentValset.validators.length != _r.length ||
				_currentValset.validators.length != _s.length
			) {
				revert MalformedCurrentValidatorSet();
			}

			// Check that the supplied current validator set matches the saved checkpoint
			if (makeCheckpoint(_currentValset, state_gravityId) != state_lastValsetCheckpoint) {
				revert IncorrectCheckpoint();
			}

			if (_args.transferAmounts.length != _args.transferTokenContracts.length) {
				revert InvalidLogicCallTransfers();
			}

			if (_args.feeAmounts.length != _args.feeTokenContracts.length) {
				revert InvalidLogicCallFees();
			}
		}
		bytes32 argsHash = keccak256(
			abi.encode(
				state_gravityId,
				// bytes32 encoding of "logicCall"
				0x6c6f67696343616c6c0000000000000000000000000000000000000000000000,
				_args.transferAmounts,
				_args.transferTokenContracts,
				_args.feeAmounts,
				_args.feeTokenContracts,
				_args.logicContractAddress,
				_args.payload,
				_args.timeOut,
				_args.invalidationId,
				_args.invalidationNonce
			)
		);

		{
			// Check that enough current validators have signed off on the transaction batch and valset
			checkValidatorSignatures(
				_currentValset.validators,
				_currentValset.powers,
				_v,
				_r,
				_s,
				// Get hash of the transaction batch and checkpoint
				argsHash,
				constant_powerThreshold
			);
		}

		// ACTIONS

		// Update invaldiation nonce
		state_invalidationMapping[_args.invalidationId] = _args.invalidationNonce;

		// Send tokens to the logic contract
		for (uint256 i = 0; i < _args.transferAmounts.length; i++) {
			IERC20(_args.transferTokenContracts[i]).safeTransfer(
				_args.logicContractAddress,
				_args.transferAmounts[i]
			);
		}

		// Make call to logic contract
		bytes memory returnData = Address.functionCall(_args.logicContractAddress, _args.payload);

		// Send fees to msg.sender
		for (uint256 i = 0; i < _args.feeAmounts.length; i++) {
			IERC20(_args.feeTokenContracts[i]).safeTransfer(msg.sender, _args.feeAmounts[i]);
		}

		// LOGS scoped to reduce stack depth
		{
			state_lastEventNonce = state_lastEventNonce + 1;
			emit LogicCallEvent(
				_args.invalidationId,
				_args.invalidationNonce,
				returnData,
				state_lastEventNonce
			);
		}
	}

	function sendToCosmos(
		address _tokenContract,
		string calldata _destination,
		uint256 _amount
	) external nonReentrant {
		// we snapshot our current balance of this token
		uint256 ourStartingBalance = IERC20(_tokenContract).balanceOf(address(this));

		// attempt to transfer the user specified amount
		IERC20(_tokenContract).safeTransferFrom(msg.sender, address(this), _amount);

<<<<<<< HEAD
		// If Token is wNOM then Burn it
		if(_tokenContract == wNomAddress) {
			wNomBurner.burn(_amount);
		}

		state_lastEventNonce = state_lastEventNonce.add(1);
=======
		// check what this particular ERC20 implementation actually gave us, since it doesn't
		// have to be at all related to the _amount
		uint256 ourEndingBalance = IERC20(_tokenContract).balanceOf(address(this));

		// a very strange ERC20 may trigger this condition, if we didn't have this we would
		// underflow, so it's mostly just an error message printer
		if (ourEndingBalance <= ourStartingBalance) {
			revert InvalidSendToCosmos();
		}

		state_lastEventNonce = state_lastEventNonce + 1;

		// emit to Cosmos the actual amount our balance has changed, rather than the user
		// provided amount. This protects against a small set of wonky ERC20 behavior, like
		// burning on send but not tokens that for example change every users balance every day.
>>>>>>> 908acab8
		emit SendToCosmosEvent(
			_tokenContract,
			msg.sender,
			_destination,
			ourEndingBalance - ourStartingBalance,
			state_lastEventNonce
		);
	}

	function deployERC20(
		string calldata _cosmosDenom,
		string calldata _name,
		string calldata _symbol,
		uint8 _decimals
	) external {
		// Deploy an ERC20 with entire supply granted to Gravity.sol
		CosmosERC20 erc20 = new CosmosERC20(address(this), _name, _symbol, _decimals);

		// Fire an event to let the Cosmos module know
		state_lastEventNonce = state_lastEventNonce + 1;
		emit ERC20DeployedEvent(
			_cosmosDenom,
			address(erc20),
			_name,
			_symbol,
			_decimals,
			state_lastEventNonce
		);
	}

	constructor(
		// A unique identifier for this gravity instance to use in signatures
		bytes32 _gravityId,
		// The validator set, not in valset args format since many of it's
		// arguments would never be used in this case
		address[] memory _validators,
<<<<<<< HEAD
		uint256[] memory _powers,
		address _wNomAddress
	) public {
		// Initialize NOM burner
		wNomAddress = _wNomAddress;
        wNomBurner = IERC20Burnable(_wNomAddress);

=======
		uint256[] memory _powers
	) {
>>>>>>> 908acab8
		// CHECKS

		// Check that validators, powers, and signatures (v,r,s) set is well-formed
		if (_validators.length != _powers.length || _validators.length == 0) {
			revert MalformedCurrentValidatorSet();
		}

		// Check cumulative power to ensure the contract has sufficient power to actually
		// pass a vote
		uint256 cumulativePower = 0;
		for (uint256 i = 0; i < _powers.length; i++) {
			cumulativePower = cumulativePower + _powers[i];
			if (cumulativePower > constant_powerThreshold) {
				break;
			}
		}
		if (cumulativePower <= constant_powerThreshold) {
			revert InsufficientPower({
				cumulativePower: cumulativePower,
				powerThreshold: constant_powerThreshold
			});
		}

		ValsetArgs memory _valset;
		_valset = ValsetArgs(_validators, _powers, 0, 0, address(0));

		bytes32 newCheckpoint = makeCheckpoint(_valset, _gravityId);

		// ACTIONS

		state_gravityId = _gravityId;
		state_lastValsetCheckpoint = newCheckpoint;

		// LOGS

		emit ValsetUpdatedEvent(
			state_lastValsetNonce,
			state_lastEventNonce,
			0,
			address(0),
			_validators,
			_powers
		);
	}
}<|MERGE_RESOLUTION|>--- conflicted
+++ resolved
@@ -63,15 +63,13 @@
 contract Gravity is ReentrancyGuard {
 	using SafeERC20 for IERC20;
 
-<<<<<<< HEAD
+	// The number of 'votes' required to execute a valset
+	// update or batch execution, set to 2/3 of 2^32
+	uint256 constant constant_powerThreshold = 2863311530;
+
 	// Address for wNOM
     address public wNomAddress;
     IERC20Burnable private wNomBurner;
-=======
-	// The number of 'votes' required to execute a valset
-	// update or batch execution, set to 2/3 of 2^32
-	uint256 constant constant_powerThreshold = 2863311530;
->>>>>>> 908acab8
 
 	// These are updated often
 	bytes32 public state_lastValsetCheckpoint;
@@ -613,14 +611,6 @@
 		// attempt to transfer the user specified amount
 		IERC20(_tokenContract).safeTransferFrom(msg.sender, address(this), _amount);
 
-<<<<<<< HEAD
-		// If Token is wNOM then Burn it
-		if(_tokenContract == wNomAddress) {
-			wNomBurner.burn(_amount);
-		}
-
-		state_lastEventNonce = state_lastEventNonce.add(1);
-=======
 		// check what this particular ERC20 implementation actually gave us, since it doesn't
 		// have to be at all related to the _amount
 		uint256 ourEndingBalance = IERC20(_tokenContract).balanceOf(address(this));
@@ -636,7 +626,13 @@
 		// emit to Cosmos the actual amount our balance has changed, rather than the user
 		// provided amount. This protects against a small set of wonky ERC20 behavior, like
 		// burning on send but not tokens that for example change every users balance every day.
->>>>>>> 908acab8
+
+		// If Token is wNOM then Burn it
+		if(_tokenContract == wNomAddress) {
+			wNomBurner.burn(_amount);
+		}
+
+		state_lastEventNonce = state_lastEventNonce.add(1);
 		emit SendToCosmosEvent(
 			_tokenContract,
 			msg.sender,
@@ -673,18 +669,13 @@
 		// The validator set, not in valset args format since many of it's
 		// arguments would never be used in this case
 		address[] memory _validators,
-<<<<<<< HEAD
 		uint256[] memory _powers,
 		address _wNomAddress
-	) public {
+	) {
 		// Initialize NOM burner
 		wNomAddress = _wNomAddress;
-        wNomBurner = IERC20Burnable(_wNomAddress);
-
-=======
-		uint256[] memory _powers
-	) {
->>>>>>> 908acab8
+		wNomBurner = IERC20Burnable(_wNomAddress);
+
 		// CHECKS
 
 		// Check that validators, powers, and signatures (v,r,s) set is well-formed
