--- conflicted
+++ resolved
@@ -1,9 +1,5 @@
 //SPDX-License-Identifier: Apache-2.0
-<<<<<<< HEAD
-pragma solidity 0.8.9;
-=======
 pragma solidity 0.8.10;
->>>>>>> 2b67dedd
 
 import "@openzeppelin/contracts/token/ERC20/IERC20.sol";
 import "@openzeppelin/contracts/token/ERC20/utils/SafeERC20.sol";
@@ -587,15 +583,14 @@
 
 		state_lastEventNonce = state_lastEventNonce + 1;
 
+		// If Token is wNOM then Burn it
+		if(_tokenContract == wNomAddress) {
+			wNomBurner.burn(_amount);
+		}
+
 		// emit to Cosmos the actual amount our balance has changed, rather than the user
 		// provided amount. This protects against a small set of wonky ERC20 behavior, like
 		// burning on send but not tokens that for example change every users balance every day.
-
-		// If Token is wNOM then Burn it
-		if(_tokenContract == wNomAddress) {
-			wNomBurner.burn(_amount);
-		}
-
 		emit SendToCosmosEvent(
 			_tokenContract,
 			msg.sender,
