import "@nomiclabs/hardhat-waffle";
import "hardhat-gas-reporter";
import "hardhat-typechain";
import { task } from "hardhat/config";

task("accounts", "Prints the list of accounts", async (args, hre) => {
  const accounts = await hre.ethers.getSigners();

  for (const account of accounts) {
    console.log(account.address);
  }
});

// // This is a sample Buidler task. To learn how to create your own go to
// // https://buidler.dev/guides/create-task.html
// task("accounts", "Prints the list of accounts", async (taskArgs, bre) => {
//   const accounts = await bre.ethers.getSigners();

//   for (const account of accounts) {
//     console.log(await account.getAddress());
//   }
// });

// You have to export an object to set up your config
// This object can have the following optional entries:
// defaultNetwork, networks, solc, and paths.
// Go to https://buidler.dev/config/ to learn more
module.exports = {
  // This is a sample solc configuration that specifies which version of solc to use
  solidity: {
<<<<<<< HEAD
    version: "0.8.9",
=======
    version: "0.8.10",
>>>>>>> 2b67dedd
    settings: {
      optimizer: {
        enabled: true
      }
    }
  },
  networks: {
    hardhat: {
      mining: {
        auto: false,
        interval: [3000, 6000]
      },
      timeout: 2000000,
      accounts: [
        {
          privateKey:
            "0xc5e8f61d1ab959b397eecc0a37a6517b8e67a0e7cf1f4bce5591f3ed80199122",
          balance: "4951760157141521099596496895"
        },
        {
          privateKey:
            "0xd49743deccbccc5dc7baa8e69e5be03298da8688a15dd202e20f15d5e0e9a9fb",
          balance: "4951760157141521099596496895"
        },
        {
          privateKey:
            "0x23c601ae397441f3ef6f1075dcb0031ff17fb079837beadaf3c84d96c6f3e569",
          balance: "4951760157141521099596496895"
        },
        {
          privateKey:
            "0xee9d129c1997549ee09c0757af5939b2483d80ad649a0eda68e8b0357ad11131",
          balance: "4951760157141521099596496895"
        },
        {
          privateKey:
            "0x87630b2d1de0fbd5044eb6891b3d9d98c34c8d310c852f98550ba774480e47cc",
          balance: "4951760157141521099596496895"
        },
        {
          privateKey:
            "0x275cc4a2bfd4f612625204a20a2280ab53a6da2d14860c47a9f5affe58ad86d4",
          balance: "4951760157141521099596496895"
        },
        {
          privateKey:
            "0x7f307c41137d1ed409f0a7b028f6c7596f12734b1d289b58099b99d60a96efff",
          balance: "4951760157141521099596496895"
        },
        {
          privateKey:
            "0x2a8aede924268f84156a00761de73998dac7bf703408754b776ff3f873bcec60",
          balance: "4951760157141521099596496895"
        },
        {
          privateKey:
            "0x8b24fd94f1ce869d81a34b95351e7f97b2cd88a891d5c00abc33d0ec9501902e",
          balance: "4951760157141521099596496895"
        },
        {
          privateKey:
            "0x28d1bfbbafe9d1d4f5a11c3c16ab6bf9084de48d99fbac4058bdfa3c80b29085",
          balance: "4951760157141521099596496895"
        },
        {
          privateKey:
            "0x28d1bfbbafe9d1d4f5a11c3c16ab6bf9084de48d99fbac4058bdfa3c80b29086",
          balance: "4951760157141521099596496895"
        },
        {
          privateKey:
            "0x28d1bfbbafe9d1d4f5a11c3c16ab6bf9084de48d99fbac4058bdfa3c80b29087",
          balance: "4951760157141521099596496895"
        },
        {
          privateKey:
            "0x28d1bfbbafe9d1d4f5a11c3c16ab6bf9084de48d99fbac4058bdfa3c80b29088",
          balance: "4951760157141521099596496895"
        },
        {
          privateKey:
            "0x28d1bfbbafe9d1d4f5a11c3c16ab6bf9084de48d99fbac4058bdfa3c80b29089",
          balance: "4951760157141521099596496895"
        },
        {
          privateKey:
            "0x28d1bfbbafe9d1d4f5a11c3c16ab6bf9084de48d99fbac4058bdfa3c80b2908a",
          balance: "4951760157141521099596496895"
        },
        {
          privateKey:
            "0x28d1bfbbafe9d1d4f5a11c3c16ab6bf9084de48d99fbac4058bdfa3c80b2908b",
          balance: "4951760157141521099596496895"
        },
        {
          privateKey:
            "0x28d1bfbbafe9d1d4f5a11c3c16ab6bf9084de48d99fbac4058bdfa3c80b2908c",
          balance: "4951760157141521099596496895"
        },
        {
          privateKey:
            "0x28d1bfbbafe9d1d4f5a11c3c16ab6bf9084de48d99fbac4058bdfa3c80b2908d",
          balance: "4951760157141521099596496895"
        },
        {
          privateKey:
            "0x28d1bfbbafe9d1d4f5a11c3c16ab6bf9084de48d99fbac4058bdfa3c80b2908e",
          balance: "4951760157141521099596496895"
        },
        {
          privateKey:
            "0x28d1bfbbafe9d1d4f5a11c3c16ab6bf9084de48d99fbac4058bdfa3c80b2908f",
          balance: "4951760157141521099596496895"
        },
        {
          privateKey:
            "0x2c7dd57db9fda0ea1a1428dcaa4bec1ff7c3bd7d1a88504754e0134b77badf00",
          balance: "4951760157141521099596496895"
        },
        {
          privateKey:
            "0x2c7dd57db9fda0ea1a1428dcaa4bec1ff7c3bd7d1a88504754e0134b77badf01",
          balance: "4951760157141521099596496895"
        },
        {
          privateKey:
            "0x2c7dd57db9fda0ea1a1428dcaa4bec1ff7c3bd7d1a88504754e0134b77badf02",
          balance: "4951760157141521099596496895"
        },
        {
          privateKey:
            "0x2c7dd57db9fda0ea1a1428dcaa4bec1ff7c3bd7d1a88504754e0134b77badf03",
          balance: "4951760157141521099596496895"
        },
        {
          privateKey:
            "0x2c7dd57db9fda0ea1a1428dcaa4bec1ff7c3bd7d1a88504754e0134b77badf04",
          balance: "4951760157141521099596496895"
        },
        {
          privateKey:
            "0x2c7dd57db9fda0ea1a1428dcaa4bec1ff7c3bd7d1a88504754e0134b77badf05",
          balance: "4951760157141521099596496895"
        },
        {
          privateKey:
            "0x2c7dd57db9fda0ea1a1428dcaa4bec1ff7c3bd7d1a88504754e0134b77badf06",
          balance: "4951760157141521099596496895"
        },
        {
          privateKey:
            "0x2c7dd57db9fda0ea1a1428dcaa4bec1ff7c3bd7d1a88504754e0134b77badf07",
          balance: "4951760157141521099596496895"
        },
        {
          privateKey:
            "0x2c7dd57db9fda0ea1a1428dcaa4bec1ff7c3bd7d1a88504754e0134b77badf08",
          balance: "4951760157141521099596496895"
        },
        {
          privateKey:
            "0x2c7dd57db9fda0ea1a1428dcaa4bec1ff7c3bd7d1a88504754e0134b77badf09",
          balance: "4951760157141521099596496895"
        },
        {
          privateKey:
            "0x2c7dd57db9fda0ea1a1428dcaa4bec1ff7c3bd7d1a88504754e0134b77badf0a",
          balance: "4951760157141521099596496895"
        },
        {
          privateKey:
            "0x2c7dd57db9fda0ea1a1428dcaa4bec1ff7c3bd7d1a88504754e0134b77badf0b",
          balance: "4951760157141521099596496895"
        },
        {
          privateKey:
            "0x2c7dd57db9fda0ea1a1428dcaa4bec1ff7c3bd7d1a88504754e0134b77badf0c",
          balance: "4951760157141521099596496895"
        },
        {
          privateKey:
            "0x2c7dd57db9fda0ea1a1428dcaa4bec1ff7c3bd7d1a88504754e0134b77badf0d",
          balance: "4951760157141521099596496895"
        },
        {
          privateKey:
            "0x2c7dd57db9fda0ea1a1428dcaa4bec1ff7c3bd7d1a88504754e0134b77badf0e",
          balance: "4951760157141521099596496895"
        },
        {
          privateKey:
            "0x2c7dd57db9fda0ea1a1428dcaa4bec1ff7c3bd7d1a88504754e0134b77badf0f",
          balance: "4951760157141521099596496895"
        },
        {
          privateKey:
            "0x2c7dd57db9fda0ea1a1428dcaa4bec1ff7c3bd7d1a88504754e0134b77badf10",
          balance: "4951760157141521099596496895"
        },
        {
          privateKey:
            "0x2c7dd57db9fda0ea1a1428dcaa4bec1ff7c3bd7d1a88504754e0134b77badf11",
          balance: "4951760157141521099596496895"
        },
        {
          privateKey:
            "0x2c7dd57db9fda0ea1a1428dcaa4bec1ff7c3bd7d1a88504754e0134b77badf12",
          balance: "4951760157141521099596496895"
        },
        {
          privateKey:
            "0x2c7dd57db9fda0ea1a1428dcaa4bec1ff7c3bd7d1a88504754e0134b77badf13",
          balance: "4951760157141521099596496895"
        },
        {
          privateKey:
            "0x2c7dd57db9fda0ea1a1428dcaa4bec1ff7c3bd7d1a88504754e0134b77badf14",
          balance: "4951760157141521099596496895"
        },
        {
          privateKey:
            "0x2c7dd57db9fda0ea1a1428dcaa4bec1ff7c3bd7d1a88504754e0134b77badf15",
          balance: "4951760157141521099596496895"
        },
        {
          privateKey:
            "0x2c7dd57db9fda0ea1a1428dcaa4bec1ff7c3bd7d1a88504754e0134b77badf16",
          balance: "4951760157141521099596496895"
        },
        {
          privateKey:
            "0x2c7dd57db9fda0ea1a1428dcaa4bec1ff7c3bd7d1a88504754e0134b77badf17",
          balance: "4951760157141521099596496895"
        },
        {
          privateKey:
            "0x2c7dd57db9fda0ea1a1428dcaa4bec1ff7c3bd7d1a88504754e0134b77badf18",
          balance: "4951760157141521099596496895"
        },
        {
          privateKey:
            "0x2c7dd57db9fda0ea1a1428dcaa4bec1ff7c3bd7d1a88504754e0134b77badf19",
          balance: "4951760157141521099596496895"
        },
        {
          privateKey:
            "0x2c7dd57db9fda0ea1a1428dcaa4bec1ff7c3bd7d1a88504754e0134b77badf1a",
          balance: "4951760157141521099596496895"
        },
        {
          privateKey:
            "0x2c7dd57db9fda0ea1a1428dcaa4bec1ff7c3bd7d1a88504754e0134b77badf1b",
          balance: "4951760157141521099596496895"
        },
        {
          privateKey:
            "0x2c7dd57db9fda0ea1a1428dcaa4bec1ff7c3bd7d1a88504754e0134b77badf1c",
          balance: "4951760157141521099596496895"
        },
        {
          privateKey:
            "0x2c7dd57db9fda0ea1a1428dcaa4bec1ff7c3bd7d1a88504754e0134b77badf1d",
          balance: "4951760157141521099596496895"
        },
        {
          privateKey:
            "0x2c7dd57db9fda0ea1a1428dcaa4bec1ff7c3bd7d1a88504754e0134b77badf1e",
          balance: "4951760157141521099596496895"
        },
        {
          privateKey:
            "0x2c7dd57db9fda0ea1a1428dcaa4bec1ff7c3bd7d1a88504754e0134b77badf1f",
          balance: "4951760157141521099596496895"
        },
        {
          privateKey:
            "0x2c7dd57db9fda0ea1a1428dcaa4bec1ff7c3bd7d1a88504754e0134b77badf20",
          balance: "4951760157141521099596496895"
        },
        {
          privateKey:
            "0x2c7dd57db9fda0ea1a1428dcaa4bec1ff7c3bd7d1a88504754e0134b77badf21",
          balance: "4951760157141521099596496895"
        },
        {
          privateKey:
            "0x2c7dd57db9fda0ea1a1428dcaa4bec1ff7c3bd7d1a88504754e0134b77badf22",
          balance: "4951760157141521099596496895"
        },
        {
          privateKey:
            "0x2c7dd57db9fda0ea1a1428dcaa4bec1ff7c3bd7d1a88504754e0134b77badf23",
          balance: "4951760157141521099596496895"
        },
        {
          privateKey:
            "0x2c7dd57db9fda0ea1a1428dcaa4bec1ff7c3bd7d1a88504754e0134b77badf24",
          balance: "4951760157141521099596496895"
        },
        {
          privateKey:
            "0x2c7dd57db9fda0ea1a1428dcaa4bec1ff7c3bd7d1a88504754e0134b77badf25",
          balance: "4951760157141521099596496895"
        },
        {
          privateKey:
            "0x2c7dd57db9fda0ea1a1428dcaa4bec1ff7c3bd7d1a88504754e0134b77badf26",
          balance: "4951760157141521099596496895"
        },
        {
          privateKey:
            "0x2c7dd57db9fda0ea1a1428dcaa4bec1ff7c3bd7d1a88504754e0134b77badf27",
          balance: "4951760157141521099596496895"
        },
        {
          privateKey:
            "0x2c7dd57db9fda0ea1a1428dcaa4bec1ff7c3bd7d1a88504754e0134b77badf28",
          balance: "4951760157141521099596496895"
        },
        {
          privateKey:
            "0x2c7dd57db9fda0ea1a1428dcaa4bec1ff7c3bd7d1a88504754e0134b77badf29",
          balance: "4951760157141521099596496895"
        },
        {
          privateKey:
            "0x2c7dd57db9fda0ea1a1428dcaa4bec1ff7c3bd7d1a88504754e0134b77badf2a",
          balance: "4951760157141521099596496895"
        },
        {
          privateKey:
            "0x2c7dd57db9fda0ea1a1428dcaa4bec1ff7c3bd7d1a88504754e0134b77badf2b",
          balance: "4951760157141521099596496895"
        },
        {
          privateKey:
            "0x2c7dd57db9fda0ea1a1428dcaa4bec1ff7c3bd7d1a88504754e0134b77badf2c",
          balance: "4951760157141521099596496895"
        },
        {
          privateKey:
            "0x2c7dd57db9fda0ea1a1428dcaa4bec1ff7c3bd7d1a88504754e0134b77badf2d",
          balance: "4951760157141521099596496895"
        },
        {
          privateKey:
            "0x2c7dd57db9fda0ea1a1428dcaa4bec1ff7c3bd7d1a88504754e0134b77badf2e",
          balance: "4951760157141521099596496895"
        },
        {
          privateKey:
            "0x2c7dd57db9fda0ea1a1428dcaa4bec1ff7c3bd7d1a88504754e0134b77badf2f",
          balance: "4951760157141521099596496895"
        },
        {
          privateKey:
            "0x2c7dd57db9fda0ea1a1428dcaa4bec1ff7c3bd7d1a88504754e0134b77badf30",
          balance: "4951760157141521099596496895"
        },
        {
          privateKey:
            "0x2c7dd57db9fda0ea1a1428dcaa4bec1ff7c3bd7d1a88504754e0134b77badf31",
          balance: "4951760157141521099596496895"
        },
        {
          privateKey:
            "0x2c7dd57db9fda0ea1a1428dcaa4bec1ff7c3bd7d1a88504754e0134b77badf32",
          balance: "4951760157141521099596496895"
        },
        {
          privateKey:
            "0x2c7dd57db9fda0ea1a1428dcaa4bec1ff7c3bd7d1a88504754e0134b77badf33",
          balance: "4951760157141521099596496895"
        },
        {
          privateKey:
            "0x2c7dd57db9fda0ea1a1428dcaa4bec1ff7c3bd7d1a88504754e0134b77badf34",
          balance: "4951760157141521099596496895"
        },
        {
          privateKey:
            "0x2c7dd57db9fda0ea1a1428dcaa4bec1ff7c3bd7d1a88504754e0134b77badf35",
          balance: "4951760157141521099596496895"
        },
        {
          privateKey:
            "0x2c7dd57db9fda0ea1a1428dcaa4bec1ff7c3bd7d1a88504754e0134b77badf36",
          balance: "4951760157141521099596496895"
        },
        {
          privateKey:
            "0x2c7dd57db9fda0ea1a1428dcaa4bec1ff7c3bd7d1a88504754e0134b77badf37",
          balance: "4951760157141521099596496895"
        },
        {
          privateKey:
            "0x2c7dd57db9fda0ea1a1428dcaa4bec1ff7c3bd7d1a88504754e0134b77badf38",
          balance: "4951760157141521099596496895"
        },
        {
          privateKey:
            "0x2c7dd57db9fda0ea1a1428dcaa4bec1ff7c3bd7d1a88504754e0134b77badf39",
          balance: "4951760157141521099596496895"
        },
        {
          privateKey:
            "0x2c7dd57db9fda0ea1a1428dcaa4bec1ff7c3bd7d1a88504754e0134b77badf3a",
          balance: "4951760157141521099596496895"
        },
        {
          privateKey:
            "0x2c7dd57db9fda0ea1a1428dcaa4bec1ff7c3bd7d1a88504754e0134b77badf3b",
          balance: "4951760157141521099596496895"
        },
        {
          privateKey:
            "0x2c7dd57db9fda0ea1a1428dcaa4bec1ff7c3bd7d1a88504754e0134b77badf3c",
          balance: "4951760157141521099596496895"
        },
        {
          privateKey:
            "0x2c7dd57db9fda0ea1a1428dcaa4bec1ff7c3bd7d1a88504754e0134b77badf3d",
          balance: "4951760157141521099596496895"
        },
        {
          privateKey:
            "0x2c7dd57db9fda0ea1a1428dcaa4bec1ff7c3bd7d1a88504754e0134b77badf3e",
          balance: "4951760157141521099596496895"
        },
        {
          privateKey:
            "0x2c7dd57db9fda0ea1a1428dcaa4bec1ff7c3bd7d1a88504754e0134b77badf3f",
          balance: "4951760157141521099596496895"
        },
        {
          privateKey:
            "0x2c7dd57db9fda0ea1a1428dcaa4bec1ff7c3bd7d1a88504754e0134b77badf40",
          balance: "4951760157141521099596496895"
        },
        {
          privateKey:
            "0x2c7dd57db9fda0ea1a1428dcaa4bec1ff7c3bd7d1a88504754e0134b77badf41",
          balance: "4951760157141521099596496895"
        },
        {
          privateKey:
            "0x2c7dd57db9fda0ea1a1428dcaa4bec1ff7c3bd7d1a88504754e0134b77badf42",
          balance: "4951760157141521099596496895"
        },
        {
          privateKey:
            "0x2c7dd57db9fda0ea1a1428dcaa4bec1ff7c3bd7d1a88504754e0134b77badf43",
          balance: "4951760157141521099596496895"
        },
        {
          privateKey:
            "0x2c7dd57db9fda0ea1a1428dcaa4bec1ff7c3bd7d1a88504754e0134b77badf44",
          balance: "4951760157141521099596496895"
        },
        {
          privateKey:
            "0x2c7dd57db9fda0ea1a1428dcaa4bec1ff7c3bd7d1a88504754e0134b77badf45",
          balance: "4951760157141521099596496895"
        },
        {
          privateKey:
            "0x2c7dd57db9fda0ea1a1428dcaa4bec1ff7c3bd7d1a88504754e0134b77badf46",
          balance: "4951760157141521099596496895"
        },
        {
          privateKey:
            "0x2c7dd57db9fda0ea1a1428dcaa4bec1ff7c3bd7d1a88504754e0134b77badf47",
          balance: "4951760157141521099596496895"
        },
        {
          privateKey:
            "0x2c7dd57db9fda0ea1a1428dcaa4bec1ff7c3bd7d1a88504754e0134b77badf48",
          balance: "4951760157141521099596496895"
        },
        {
          privateKey:
            "0x2c7dd57db9fda0ea1a1428dcaa4bec1ff7c3bd7d1a88504754e0134b77badf49",
          balance: "4951760157141521099596496895"
        },
        {
          privateKey:
            "0x2c7dd57db9fda0ea1a1428dcaa4bec1ff7c3bd7d1a88504754e0134b77badf4a",
          balance: "4951760157141521099596496895"
        },
        {
          privateKey:
            "0x2c7dd57db9fda0ea1a1428dcaa4bec1ff7c3bd7d1a88504754e0134b77badf4b",
          balance: "4951760157141521099596496895"
        },
        {
          privateKey:
            "0x2c7dd57db9fda0ea1a1428dcaa4bec1ff7c3bd7d1a88504754e0134b77badf4c",
          balance: "4951760157141521099596496895"
        },
        {
          privateKey:
            "0x2c7dd57db9fda0ea1a1428dcaa4bec1ff7c3bd7d1a88504754e0134b77badf4d",
          balance: "4951760157141521099596496895"
        },
        {
          privateKey:
            "0x2c7dd57db9fda0ea1a1428dcaa4bec1ff7c3bd7d1a88504754e0134b77badf4e",
          balance: "4951760157141521099596496895"
        },
        {
          privateKey:
            "0x2c7dd57db9fda0ea1a1428dcaa4bec1ff7c3bd7d1a88504754e0134b77badf4f",
          balance: "4951760157141521099596496895"
        },
        {
          privateKey:
            "0x2c7dd57db9fda0ea1a1428dcaa4bec1ff7c3bd7d1a88504754e0134b77badf50",
          balance: "4951760157141521099596496895"
        },
        {
          privateKey:
            "0x2c7dd57db9fda0ea1a1428dcaa4bec1ff7c3bd7d1a88504754e0134b77badf51",
          balance: "4951760157141521099596496895"
        },
        {
          privateKey:
            "0x2c7dd57db9fda0ea1a1428dcaa4bec1ff7c3bd7d1a88504754e0134b77badf52",
          balance: "4951760157141521099596496895"
        },
        {
          privateKey:
            "0x2c7dd57db9fda0ea1a1428dcaa4bec1ff7c3bd7d1a88504754e0134b77badf53",
          balance: "4951760157141521099596496895"
        },
        {
          privateKey:
            "0x2c7dd57db9fda0ea1a1428dcaa4bec1ff7c3bd7d1a88504754e0134b77badf54",
          balance: "4951760157141521099596496895"
        },
        {
          privateKey:
            "0x2c7dd57db9fda0ea1a1428dcaa4bec1ff7c3bd7d1a88504754e0134b77badf55",
          balance: "4951760157141521099596496895"
        },
        {
          privateKey:
            "0x2c7dd57db9fda0ea1a1428dcaa4bec1ff7c3bd7d1a88504754e0134b77badf56",
          balance: "4951760157141521099596496895"
        },
        {
          privateKey:
            "0x2c7dd57db9fda0ea1a1428dcaa4bec1ff7c3bd7d1a88504754e0134b77badf57",
          balance: "4951760157141521099596496895"
        },
        {
          privateKey:
            "0x2c7dd57db9fda0ea1a1428dcaa4bec1ff7c3bd7d1a88504754e0134b77badf58",
          balance: "4951760157141521099596496895"
        },
        {
          privateKey:
            "0x2c7dd57db9fda0ea1a1428dcaa4bec1ff7c3bd7d1a88504754e0134b77badf59",
          balance: "4951760157141521099596496895"
        },
        {
          privateKey:
            "0x2c7dd57db9fda0ea1a1428dcaa4bec1ff7c3bd7d1a88504754e0134b77badf5a",
          balance: "4951760157141521099596496895"
        },
        {
          privateKey:
            "0x2c7dd57db9fda0ea1a1428dcaa4bec1ff7c3bd7d1a88504754e0134b77badf5b",
          balance: "4951760157141521099596496895"
        },
        {
          privateKey:
            "0x2c7dd57db9fda0ea1a1428dcaa4bec1ff7c3bd7d1a88504754e0134b77badf5c",
          balance: "4951760157141521099596496895"
        },
        {
          privateKey:
            "0x2c7dd57db9fda0ea1a1428dcaa4bec1ff7c3bd7d1a88504754e0134b77badf5d",
          balance: "4951760157141521099596496895"
        },
        {
          privateKey:
            "0x47aa5fbb74b21f263888dfc24a7a7b184634142935d4e2152b1c901516eeb100",
          balance: "4951760157141521099596496895"
        },
        {
          privateKey:
            "0x47aa5fbb74b21f263888dfc24a7a7b184634142935d4e2152b1c901516eeb101",
          balance: "4951760157141521099596496895"
        },
        {
          privateKey:
            "0x47aa5fbb74b21f263888dfc24a7a7b184634142935d4e2152b1c901516eeb102",
          balance: "4951760157141521099596496895"
        },
        {
          privateKey:
            "0x47aa5fbb74b21f263888dfc24a7a7b184634142935d4e2152b1c901516eeb103",
          balance: "4951760157141521099596496895"
        },
        {
          privateKey:
            "0x47aa5fbb74b21f263888dfc24a7a7b184634142935d4e2152b1c901516eeb104",
          balance: "4951760157141521099596496895"
        },
        {
          privateKey:
            "0x47aa5fbb74b21f263888dfc24a7a7b184634142935d4e2152b1c901516eeb105",
          balance: "4951760157141521099596496895"
        },
        {
          privateKey:
            "0x47aa5fbb74b21f263888dfc24a7a7b184634142935d4e2152b1c901516eeb106",
          balance: "4951760157141521099596496895"
        },
        {
          privateKey:
            "0x47aa5fbb74b21f263888dfc24a7a7b184634142935d4e2152b1c901516eeb107",
          balance: "4951760157141521099596496895"
        },
        {
          privateKey:
            "0x47aa5fbb74b21f263888dfc24a7a7b184634142935d4e2152b1c901516eeb108",
          balance: "4951760157141521099596496895"
        },
        {
          privateKey:
            "0x47aa5fbb74b21f263888dfc24a7a7b184634142935d4e2152b1c901516eeb109",
          balance: "4951760157141521099596496895"
        },
        {
          privateKey:
            "0x47aa5fbb74b21f263888dfc24a7a7b184634142935d4e2152b1c901516eeb10a",
          balance: "4951760157141521099596496895"
        },
        {
          privateKey:
            "0x47aa5fbb74b21f263888dfc24a7a7b184634142935d4e2152b1c901516eeb10b",
          balance: "4951760157141521099596496895"
        },
        {
          privateKey:
            "0x47aa5fbb74b21f263888dfc24a7a7b184634142935d4e2152b1c901516eeb10c",
          balance: "4951760157141521099596496895"
        },
        {
          privateKey:
            "0x47aa5fbb74b21f263888dfc24a7a7b184634142935d4e2152b1c901516eeb10d",
          balance: "4951760157141521099596496895"
        },
        {
          privateKey:
            "0x47aa5fbb74b21f263888dfc24a7a7b184634142935d4e2152b1c901516eeb10e",
          balance: "4951760157141521099596496895"
        },
        {
          privateKey:
            "0x47aa5fbb74b21f263888dfc24a7a7b184634142935d4e2152b1c901516eeb10f",
          balance: "4951760157141521099596496895"
        },
        {
          privateKey:
            "0x47aa5fbb74b21f263888dfc24a7a7b184634142935d4e2152b1c901516eeb110",
          balance: "4951760157141521099596496895"
        },
        {
          privateKey:
            "0x47aa5fbb74b21f263888dfc24a7a7b184634142935d4e2152b1c901516eeb111",
          balance: "4951760157141521099596496895"
        },
        {
          privateKey:
            "0x47aa5fbb74b21f263888dfc24a7a7b184634142935d4e2152b1c901516eeb112",
          balance: "4951760157141521099596496895"
        },
        {
          privateKey:
            "0x47aa5fbb74b21f263888dfc24a7a7b184634142935d4e2152b1c901516eeb113",
          balance: "4951760157141521099596496895"
        },
        {
          privateKey:
            "0x47aa5fbb74b21f263888dfc24a7a7b184634142935d4e2152b1c901516eeb114",
          balance: "4951760157141521099596496895"
        },
        {
          privateKey:
            "0x47aa5fbb74b21f263888dfc24a7a7b184634142935d4e2152b1c901516eeb115",
          balance: "4951760157141521099596496895"
        },
        {
          privateKey:
            "0x47aa5fbb74b21f263888dfc24a7a7b184634142935d4e2152b1c901516eeb116",
          balance: "4951760157141521099596496895"
        },
        {
          privateKey:
            "0x47aa5fbb74b21f263888dfc24a7a7b184634142935d4e2152b1c901516eeb117",
          balance: "4951760157141521099596496895"
        },
        {
          privateKey:
            "0x47aa5fbb74b21f263888dfc24a7a7b184634142935d4e2152b1c901516eeb118",
          balance: "4951760157141521099596496895"
        },
        {
          privateKey:
            "0x47aa5fbb74b21f263888dfc24a7a7b184634142935d4e2152b1c901516eeb119",
          balance: "4951760157141521099596496895"
        },
        {
          privateKey:
            "0x47aa5fbb74b21f263888dfc24a7a7b184634142935d4e2152b1c901516eeb11a",
          balance: "4951760157141521099596496895"
        },
        {
          privateKey:
            "0x47aa5fbb74b21f263888dfc24a7a7b184634142935d4e2152b1c901516eeb11b",
          balance: "4951760157141521099596496895"
        },
        {
          privateKey:
            "0x47aa5fbb74b21f263888dfc24a7a7b184634142935d4e2152b1c901516eeb11c",
          balance: "4951760157141521099596496895"
        },
        {
          privateKey:
            "0x47aa5fbb74b21f263888dfc24a7a7b184634142935d4e2152b1c901516eeb11d",
          balance: "4951760157141521099596496895"
        },
        {
          privateKey:
            "0x47aa5fbb74b21f263888dfc24a7a7b184634142935d4e2152b1c901516eeb11e",
          balance: "4951760157141521099596496895"
        },
        {
          privateKey:
            "0x47aa5fbb74b21f263888dfc24a7a7b184634142935d4e2152b1c901516eeb11f",
          balance: "4951760157141521099596496895"
        },
        {
          privateKey:
            "0x47aa5fbb74b21f263888dfc24a7a7b184634142935d4e2152b1c901516eeb120",
          balance: "4951760157141521099596496895"
        },
        {
          privateKey:
            "0x47aa5fbb74b21f263888dfc24a7a7b184634142935d4e2152b1c901516eeb121",
          balance: "4951760157141521099596496895"
        },
        {
          privateKey:
            "0x47aa5fbb74b21f263888dfc24a7a7b184634142935d4e2152b1c901516eeb122",
          balance: "4951760157141521099596496895"
        },
        {
          privateKey:
            "0x47aa5fbb74b21f263888dfc24a7a7b184634142935d4e2152b1c901516eeb123",
          balance: "4951760157141521099596496895"
        },
        {
          privateKey:
            "0x47aa5fbb74b21f263888dfc24a7a7b184634142935d4e2152b1c901516eeb124",
          balance: "4951760157141521099596496895"
        },
        {
          privateKey:
            "0x47aa5fbb74b21f263888dfc24a7a7b184634142935d4e2152b1c901516eeb125",
          balance: "4951760157141521099596496895"
        },
        {
          privateKey:
            "0x47aa5fbb74b21f263888dfc24a7a7b184634142935d4e2152b1c901516eeb126",
          balance: "4951760157141521099596496895"
        },
        {
          privateKey:
            "0x47aa5fbb74b21f263888dfc24a7a7b184634142935d4e2152b1c901516eeb127",
          balance: "4951760157141521099596496895"
        },
        {
          privateKey:
            "0x47aa5fbb74b21f263888dfc24a7a7b184634142935d4e2152b1c901516eeb128",
          balance: "4951760157141521099596496895"
        },
        {
          privateKey:
            "0x47aa5fbb74b21f263888dfc24a7a7b184634142935d4e2152b1c901516eeb129",
          balance: "4951760157141521099596496895"
        },
        {
          privateKey:
            "0xb1bab011e03a9862664706fc3bbaa1b16651528e5f0e7fbfcbfdd8be302a13e7",
          balance: "4951760157141521099596496895"
        }
      ]
    }
  },
  typechain: {
    outDir: "typechain",
    target: "ethers-v5",
    runOnCompile: true
  },
  gasReporter: {
    enabled: true
  },
  mocha: {
    timeout: 2000000
  }
};<|MERGE_RESOLUTION|>--- conflicted
+++ resolved
@@ -28,11 +28,7 @@
 module.exports = {
   // This is a sample solc configuration that specifies which version of solc to use
   solidity: {
-<<<<<<< HEAD
-    version: "0.8.9",
-=======
     version: "0.8.10",
->>>>>>> 2b67dedd
     settings: {
       optimizer: {
         enabled: true
