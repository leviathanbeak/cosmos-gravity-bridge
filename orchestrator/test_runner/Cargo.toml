[package]
authors = ["Justin Kilpatrick <justin@althea.net>"]
edition = "2018"
name = "test_runner"
version = "0.1.0"

# only becuase I like - more in names
[[bin]]
name = "test-runner"
path = "src/main.rs"

[dependencies]
bytes = "1"
<<<<<<< HEAD
clarity = "0.5"
cosmos_gravity = {path = "../cosmos_gravity"}
deep_space = "2.4"
=======
prost = "0.9"
prost-types = "0.9"
deep_space = "2.6"
serde_derive = "1.0"
clarity = "0.4"
>>>>>>> 2b67dedd
docopt = "1"
env_logger = "0.9"
ethereum_gravity = {path = "../ethereum_gravity"}
futures = "0.3"
gravity_proto = {path = "../gravity_proto/"}
gravity_utils = {path = "../gravity_utils"}
lazy_static = "1"
<<<<<<< HEAD
=======
url = "2"
web30 = "0.17"
num = "0.4.0"
num256 = "0.3"
>>>>>>> 2b67dedd
log = "0.4"
num256 = "0.3"
orchestrator = {path = "../orchestrator/"}
prost = "0.7"
prost-types = "0.7"
rand = "0.8"
<<<<<<< HEAD
serde = "1.0"
serde_derive = "1.0"
serde_json = "1.0"
tokio = {version = "1.4", features = ["macros", "rt-multi-thread"]}
tonic = "0.4"
url = "2"
web30 = {git = "https://github.com/onomyprotocol/web30.git", rev = "0f96ccd53867bafe4c08ae59a1266ec0256e1cd4"}
=======
tonic = "0.6"
futures = "0.3"
serde_json = "1.0"
>>>>>>> 2b67dedd
<|MERGE_RESOLUTION|>--- conflicted
+++ resolved
@@ -11,17 +11,9 @@
 
 [dependencies]
 bytes = "1"
-<<<<<<< HEAD
 clarity = "0.5"
 cosmos_gravity = {path = "../cosmos_gravity"}
-deep_space = "2.4"
-=======
-prost = "0.9"
-prost-types = "0.9"
 deep_space = "2.6"
-serde_derive = "1.0"
-clarity = "0.4"
->>>>>>> 2b67dedd
 docopt = "1"
 env_logger = "0.9"
 ethereum_gravity = {path = "../ethereum_gravity"}
@@ -29,29 +21,17 @@
 gravity_proto = {path = "../gravity_proto/"}
 gravity_utils = {path = "../gravity_utils"}
 lazy_static = "1"
-<<<<<<< HEAD
-=======
-url = "2"
-web30 = "0.17"
+log = "0.4"
 num = "0.4.0"
 num256 = "0.3"
->>>>>>> 2b67dedd
-log = "0.4"
-num256 = "0.3"
 orchestrator = {path = "../orchestrator/"}
-prost = "0.7"
-prost-types = "0.7"
+prost = "0.9"
+prost-types = "0.9"
 rand = "0.8"
-<<<<<<< HEAD
 serde = "1.0"
 serde_derive = "1.0"
 serde_json = "1.0"
 tokio = {version = "1.4", features = ["macros", "rt-multi-thread"]}
-tonic = "0.4"
+tonic = "0.6"
 url = "2"
-web30 = {git = "https://github.com/onomyprotocol/web30.git", rev = "0f96ccd53867bafe4c08ae59a1266ec0256e1cd4"}
-=======
-tonic = "0.6"
-futures = "0.3"
-serde_json = "1.0"
->>>>>>> 2b67dedd
+web30 = {git = "https://github.com/onomyprotocol/web30.git", rev = "0f96ccd53867bafe4c08ae59a1266ec0256e1cd4"}