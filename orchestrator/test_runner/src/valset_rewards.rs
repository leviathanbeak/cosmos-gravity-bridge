--- conflicted
+++ resolved
@@ -95,14 +95,8 @@
     // check that one of the relayers has footoken now
     let mut found = false;
     for key in keys.iter() {
-<<<<<<< HEAD
         let target_address = key.eth_key.to_address();
-        let balance_of_footoken = web30
-            .get_erc20_balance(erc20_contract, target_address)
-=======
-        let target_address = key.eth_key.to_public_key().unwrap();
         let balance_of_footoken = get_erc20_balance_safe(erc20_contract, web30, target_address)
->>>>>>> 2b67dedd
             .await
             .unwrap();
         if balance_of_footoken == valset_reward.amount {
