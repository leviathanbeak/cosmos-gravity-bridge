--- conflicted
+++ resolved
@@ -317,20 +317,10 @@
     keys: Vec<ValidatorKeys>,
     erc20_params: Erc20Params,
 ) {
-<<<<<<< HEAD
     let starting_event_nonce =
-        get_event_nonce(gravity_address, keys[0].eth_key.to_address(), web30)
-            .await
-            .unwrap();
-=======
-    let starting_event_nonce = get_event_nonce_safe(
-        gravity_address,
-        web30,
-        keys[0].eth_key.to_public_key().unwrap(),
-    )
-    .await
-    .unwrap();
->>>>>>> 2b67dedd
+        get_event_nonce_safe(gravity_address, web30, keys[0].eth_key.to_address())
+            .await
+            .unwrap();
 
     let tx_hash = web30
         .send_transaction(
@@ -358,19 +348,10 @@
         .await
         .unwrap();
 
-<<<<<<< HEAD
-    let ending_event_nonce = get_event_nonce(gravity_address, keys[0].eth_key.to_address(), web30)
-        .await
-        .unwrap();
-=======
-    let ending_event_nonce = get_event_nonce_safe(
-        gravity_address,
-        web30,
-        keys[0].eth_key.to_public_key().unwrap(),
-    )
-    .await
-    .unwrap();
->>>>>>> 2b67dedd
+    let ending_event_nonce =
+        get_event_nonce_safe(gravity_address, web30, keys[0].eth_key.to_address())
+            .await
+            .unwrap();
 
     assert!(starting_event_nonce != ending_event_nonce);
     info!(
