//! This is the testing module for relay market functionality, testing that
//! relayers utilize web30 to interact with a testnet to obtain coin swap values
//! and determine whether relays should happen or not
use crate::happy_path::test_erc20_deposit_panic;
<<<<<<< HEAD
use crate::utils::{
    check_cosmos_balance, create_market_test_config, get_erc20_balance_safe, send_one_eth,
    start_orchestrators, ValidatorKeys,
};
=======
use crate::utils::{get_erc20_balance_safe, send_one_eth, start_orchestrators, ValidatorKeys};
use crate::ADDRESS_PREFIX;
>>>>>>> ed6087f7
use crate::MINER_PRIVATE_KEY;
use crate::TOTAL_TIMEOUT;
use crate::{one_eth, MINER_ADDRESS};
use crate::{ADDRESS_PREFIX, OPERATION_TIMEOUT};
use clarity::PrivateKey as EthPrivateKey;
use clarity::{Address as EthAddress, Uint256};
use cosmos_gravity::query::get_oldest_unsigned_transaction_batches;
use cosmos_gravity::send::send_to_eth;
use deep_space::coin::Coin;
use deep_space::private_key::PrivateKey as CosmosPrivateKey;
use deep_space::{Address, Contact};
use ethereum_gravity::utils::get_tx_batch_nonce;
use gravity_proto::gravity::query_client::QueryClient as GravityQueryClient;
use rand::Rng;
use std::time::{Duration, Instant};
use tokio::time::sleep;
use tonic::transport::Channel;
use web30::amm::{DAI_CONTRACT_ADDRESS, WETH_CONTRACT_ADDRESS};
use web30::client::Web3;
use web30::jsonrpc::error::Web3Error;

pub async fn relay_market_test(
    web30: &Web3,
    grpc_client: GravityQueryClient<Channel>,
    contact: &Contact,
    keys: Vec<ValidatorKeys>,
    gravity_address: EthAddress,
) {
    let grpc_client = &mut grpc_client.clone();
    test_batches(web30, grpc_client, contact, keys, gravity_address).await
}

async fn test_batches(
    web30: &Web3,
    grpc_client: &mut GravityQueryClient<Channel>,
    contact: &Contact,
    keys: Vec<ValidatorKeys>,
    gravity_address: EthAddress,
) {
<<<<<<< HEAD
    // Start Orchestrators
    let relay_market_config = create_market_test_config();
    start_orchestrators(keys.clone(), gravity_address, false, relay_market_config).await;
=======
    // Start Orchestrators with the default config, but modified to enable the integrated
    // relayer by default
    let mut default_config = GravityBridgeToolsConfig::default();
    default_config.orchestrator.relayer_enabled = true;
    default_config.relayer.relayer_loop_speed = 10;
    start_orchestrators(keys.clone(), gravity_address, false, default_config).await;
>>>>>>> ed6087f7

    test_good_batch(
        web30,
        grpc_client,
        contact,
        keys.clone(),
        gravity_address,
        *DAI_CONTRACT_ADDRESS,
    )
    .await;
    test_bad_batch(
        web30,
        grpc_client,
        contact,
        keys.clone(),
        gravity_address,
        *DAI_CONTRACT_ADDRESS,
    )
    .await;
}

async fn setup_batch_test(
    web30: &Web3,
    contact: &Contact,
    keys: Vec<ValidatorKeys>,
    gravity_address: EthAddress,
    erc20_contract: EthAddress,
    bridge_fee_amount: Uint256,
    grpc_client: &mut GravityQueryClient<Channel>,
) -> (Coin, Uint256, CosmosPrivateKey, Address, EthAddress) {
    let mut grpc_client = grpc_client.clone();
    info!("Starting batch test!");

    // Acquire 10,000 WETH
    let weth_acquired = web30
        .wrap_eth(
            one_eth() * 10000u16.into(),
            *MINER_PRIVATE_KEY,
            None,
            Some(TOTAL_TIMEOUT),
        )
        .await;
    assert!(
        !weth_acquired.is_err(),
        "Unable to wrap eth via web30.wrap_eth() {:?}",
        weth_acquired
    );
    // Acquire 1,000 WETH worth of DAI (probably ~23,000 DAI)
    info!("Starting swap!");
    let start = Instant::now();
    let mut token_acquired = Err(Web3Error::BadInput("Dummy Error".to_string()));
    while Instant::now() - start < TOTAL_TIMEOUT {
        token_acquired = web30
            .swap_uniswap(
                *MINER_PRIVATE_KEY,
                *WETH_CONTRACT_ADDRESS,
                erc20_contract,
                None,
                one_eth() * 1000u16.into(),
                None,
                None,
                None,
                None,
                None,
                Some(TOTAL_TIMEOUT),
            )
            .await;
        if token_acquired.is_ok() {
            break;
        }
    }
    info!("Swap result is {:?}", token_acquired);
    assert!(
        !token_acquired.is_err(),
        "Unable to give the miner 1000 WETH worth of {}",
        erc20_contract
    );

    // Generate an address to send funds
    let mut rng = rand::thread_rng();
    let secret: [u8; 32] = rng.gen();
    let dest_cosmos_private_key = CosmosPrivateKey::from_secret(&secret);
    let dest_cosmos_address = dest_cosmos_private_key
        .to_address(ADDRESS_PREFIX.as_str())
        .unwrap();
    let dest_eth_private_key = EthPrivateKey::from_slice(&secret).unwrap();
    let dest_eth_address = dest_eth_private_key.to_address();

    // Send the generated address 300 dai from ethereum to cosmos
    for _ in 0u32..3 {
        test_erc20_deposit_panic(
            web30,
            contact,
            &mut grpc_client,
            dest_cosmos_address,
            gravity_address,
            erc20_contract,
            one_eth() * 100u64.into(),
            None,
            None,
        )
        .await;
    }

    // Send the validator 100 dai for later
    let requester_cosmos_private_key = keys[0].validator_key;
    let requester_address = requester_cosmos_private_key
        .to_address(&contact.get_prefix())
        .unwrap();
    test_erc20_deposit_panic(
        web30,
        contact,
        &mut grpc_client,
        requester_address,
        gravity_address,
        erc20_contract,
        one_eth() * 100u64.into(),
        None,
        None,
    )
    .await;
    let cdai_held = contact
        .get_balance(dest_cosmos_address, format!("gravity{}", erc20_contract))
        .await
        .unwrap()
        .unwrap();
    let cdai_name = cdai_held.denom.clone();
    let cdai_amount = cdai_held.amount.clone();
    info!(
        "generated address' cosmos balance of {} is {}",
        cdai_name, cdai_amount
    );

    let bridge_denom_fee = Coin {
        amount: bridge_fee_amount,
        denom: cdai_name.clone(),
    };
    info!("bridge_denom_fee {:?}", bridge_denom_fee);
    let send_amount = one_eth() * 200u8.into();
    info!(
        "Sending {} {} from {} on Cosmos back to Ethereum",
        send_amount, cdai_name, dest_cosmos_address
    );
    let res = send_to_eth(
        dest_cosmos_private_key,
        dest_eth_address,
        Coin {
            denom: cdai_name.clone(),
            amount: send_amount.clone(),
        },
        bridge_denom_fee.clone(),
        bridge_denom_fee.clone(),
        contact,
    )
    .await
    .unwrap();
    info!("Sent tokens to Ethereum with {:?}", res);
    (
        cdai_held.clone(),
        send_amount,
        requester_cosmos_private_key,
        requester_address,
        dest_eth_address,
    )
}

async fn wait_for_batch(
    expect_batch: bool,
    web30: &Web3,
    contact: &Contact,
    grpc_client: &mut GravityQueryClient<Channel>,
    requester_address: Address,
    erc20_contract: EthAddress,
    gravity_address: EthAddress,
) -> u64 {
    contact.wait_for_next_block(TOTAL_TIMEOUT).await.unwrap();

    get_oldest_unsigned_transaction_batches(grpc_client, requester_address, contact.get_prefix())
        .await
        .expect("Failed to get batch to sign");

    let starting_batch_nonce =
        get_tx_batch_nonce(gravity_address, erc20_contract, *MINER_ADDRESS, web30)
            .await
            .expect("Failed to get current eth valset");

    match tokio::time::timeout(OPERATION_TIMEOUT, async {
        loop {
            match get_tx_batch_nonce(gravity_address, erc20_contract, *MINER_ADDRESS, web30).await {
                Err(_) => panic!("Failed to get current eth tx batch nonce"),
                Ok(current_batch_nonce) => {
                    if current_batch_nonce != starting_batch_nonce {
                        return current_batch_nonce;
                    } else {
                        info!(
                            "Batch is not yet submitted {}>, waiting",
                            current_batch_nonce
                        );
                    }
                }
            }

            sleep(Duration::from_secs(4)).await;
        }
    })
    .await
    {
        Err(_) => {
            if expect_batch {
                panic!("Failed to submit transaction batch set")
            } else {
                starting_batch_nonce
            }
        }
        Ok(current_eth_batch_nonce) => {
            if !expect_batch && starting_batch_nonce != current_eth_batch_nonce {
                panic!(
                    "Expected to not have a batch update, but observed nonce {} change to {}",
                    starting_batch_nonce, current_eth_batch_nonce
                );
            }

            current_eth_batch_nonce
        }
    }
}

async fn test_good_batch(
    web30: &Web3,
    grpc_client: &mut GravityQueryClient<Channel>,
    contact: &Contact,
    keys: Vec<ValidatorKeys>,
    gravity_address: EthAddress,
    erc20_contract: EthAddress,
) {
    let bridge_fee_amount = one_eth() * 10u8.into();
    let (
        cdai_held,
        send_amount,
        _requester_cosmos_private_key,
        requester_address,
        dest_eth_address,
    ) = setup_batch_test(
        web30,
        contact,
        keys,
        gravity_address,
        erc20_contract,
        bridge_fee_amount,
        grpc_client,
    )
    .await;

    info!("Requesting transaction batch for 20 CosmosDai");

    let current_eth_batch_nonce = wait_for_batch(
        true,
        web30,
        contact,
        grpc_client,
        requester_address,
        erc20_contract,
        gravity_address,
    )
    .await;

    let txid = web30
        .send_transaction(
            dest_eth_address,
            Vec::new(),
            1_000_000_000_000_000_000u128.into(),
            *MINER_ADDRESS,
            &MINER_PRIVATE_KEY,
            vec![],
        )
        .await
        .expect("Failed to send Eth to validator {}");
    web30
        .wait_for_transaction(txid, TOTAL_TIMEOUT, None)
        .await
        .unwrap();

    // we have to send this address one eth so that it can perform contract calls
    send_one_eth(dest_eth_address, web30).await;
    let dest_eth_bal = get_erc20_balance_safe(erc20_contract, web30, dest_eth_address)
        .await
        .unwrap();

    assert_eq!(
        dest_eth_bal, send_amount,
        "destination eth balance {} != {}",
        dest_eth_bal, send_amount,
    );

    info!(
        "Successfully updated txbatch nonce to {} and sent {}{} tokens to Ethereum!",
        current_eth_batch_nonce, cdai_held.amount, cdai_held.denom
    );
}

async fn test_bad_batch(
    web30: &Web3,
    grpc_client: &mut GravityQueryClient<Channel>,
    contact: &Contact,
    keys: Vec<ValidatorKeys>,
    gravity_address: EthAddress,
    erc20_contract: EthAddress,
) {
    let bridge_fee_amount: Uint256 = 2500u32.into();
    let (
        cdai_held,
        send_amount,
        _requester_cosmos_private_key,
        requester_address,
        dest_eth_address,
    ) = setup_batch_test(
        web30,
        contact,
        keys,
        gravity_address,
        erc20_contract,
        bridge_fee_amount,
        grpc_client,
    )
    .await;

    info!("Requesting transaction batch for very little CosmosDAI");

    let current_eth_batch_nonce = wait_for_batch(
        false,
        web30,
        contact,
        grpc_client,
        requester_address,
        erc20_contract,
        gravity_address,
    )
    .await;

    // we have to send this address one eth so that it can perform contract calls
    send_one_eth(dest_eth_address, web30).await;
    let dest_eth_bal = get_erc20_balance_safe(erc20_contract, web30, dest_eth_address)
        .await
        .unwrap();

    assert_ne!(
        dest_eth_bal, send_amount,
        "destination eth balance {} == {}",
        dest_eth_bal, send_amount,
    );

    info!(
        "Successfully updated txbatch nonce to {} and sent {}{} tokens to Ethereum!",
        current_eth_batch_nonce, cdai_held.amount, cdai_held.denom
    );
}<|MERGE_RESOLUTION|>--- conflicted
+++ resolved
@@ -2,15 +2,7 @@
 //! relayers utilize web30 to interact with a testnet to obtain coin swap values
 //! and determine whether relays should happen or not
 use crate::happy_path::test_erc20_deposit_panic;
-<<<<<<< HEAD
-use crate::utils::{
-    check_cosmos_balance, create_market_test_config, get_erc20_balance_safe, send_one_eth,
-    start_orchestrators, ValidatorKeys,
-};
-=======
 use crate::utils::{get_erc20_balance_safe, send_one_eth, start_orchestrators, ValidatorKeys};
-use crate::ADDRESS_PREFIX;
->>>>>>> ed6087f7
 use crate::MINER_PRIVATE_KEY;
 use crate::TOTAL_TIMEOUT;
 use crate::{one_eth, MINER_ADDRESS};
@@ -24,6 +16,7 @@
 use deep_space::{Address, Contact};
 use ethereum_gravity::utils::get_tx_batch_nonce;
 use gravity_proto::gravity::query_client::QueryClient as GravityQueryClient;
+use gravity_utils::types::GravityBridgeToolsConfig;
 use rand::Rng;
 use std::time::{Duration, Instant};
 use tokio::time::sleep;
@@ -50,18 +43,12 @@
     keys: Vec<ValidatorKeys>,
     gravity_address: EthAddress,
 ) {
-<<<<<<< HEAD
-    // Start Orchestrators
-    let relay_market_config = create_market_test_config();
-    start_orchestrators(keys.clone(), gravity_address, false, relay_market_config).await;
-=======
     // Start Orchestrators with the default config, but modified to enable the integrated
     // relayer by default
     let mut default_config = GravityBridgeToolsConfig::default();
     default_config.orchestrator.relayer_enabled = true;
     default_config.relayer.relayer_loop_speed = 10;
     start_orchestrators(keys.clone(), gravity_address, false, default_config).await;
->>>>>>> ed6087f7
 
     test_good_batch(
         web30,
