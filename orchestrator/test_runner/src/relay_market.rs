--- conflicted
+++ resolved
@@ -3,15 +3,9 @@
 //! and determine whether relays should happen or not
 use crate::happy_path::test_erc20_deposit_panic;
 use crate::utils::{
-<<<<<<< HEAD
-    check_cosmos_balance, create_market_test_config, send_one_eth, start_orchestrators,
-    ValidatorKeys,
+    check_cosmos_balance, create_market_test_config, get_erc20_balance_safe, send_one_eth,
+    start_orchestrators, ValidatorKeys,
 };
-=======
-    check_cosmos_balance, get_erc20_balance_safe, send_one_eth, start_orchestrators, ValidatorKeys,
-};
-use crate::ADDRESS_PREFIX;
->>>>>>> 2b67dedd
 use crate::MINER_PRIVATE_KEY;
 use crate::TOTAL_TIMEOUT;
 use crate::{one_eth, MINER_ADDRESS};
@@ -101,21 +95,29 @@
         weth_acquired
     );
     // Acquire 1,000 WETH worth of DAI (probably ~23,000 DAI)
-    let token_acquired = web30
-        .swap_uniswap(
-            *MINER_PRIVATE_KEY,
-            *WETH_CONTRACT_ADDRESS,
-            erc20_contract,
-            None,
-            one_eth() * 1000u16.into(),
-            None,
-            None,
-            None,
-            None,
-            None,
-            Some(TOTAL_TIMEOUT),
-        )
-        .await;
+    info!("Starting swap!");
+    let start = Instant::now();
+    let mut token_acquired = Err(Web3Error::BadInput("Dummy Error".to_string()));
+    while Instant::now() - start < TOTAL_TIMEOUT {
+        token_acquired = web30
+            .swap_uniswap(
+                *MINER_PRIVATE_KEY,
+                *WETH_CONTRACT_ADDRESS,
+                erc20_contract,
+                None,
+                one_eth() * 1000u16.into(),
+                None,
+                None,
+                None,
+                None,
+                None,
+                Some(TOTAL_TIMEOUT),
+            )
+            .await;
+        if token_acquired.is_ok() {
+            break;
+        }
+    }
     info!("Swap result is {:?}", token_acquired);
     assert!(
         !token_acquired.is_err(),
@@ -220,19 +222,9 @@
 ) -> u64 {
     contact.wait_for_next_block(TOTAL_TIMEOUT).await.unwrap();
 
-<<<<<<< HEAD
     get_oldest_unsigned_transaction_batch(grpc_client, requester_address, contact.get_prefix())
         .await
         .expect("Failed to get batch to sign");
-=======
-    get_oldest_unsigned_transaction_batches(
-        &mut grpc_client,
-        requester_address,
-        contact.get_prefix(),
-    )
-    .await
-    .expect("Failed to get batch to sign");
->>>>>>> 2b67dedd
 
     let starting_batch_nonce =
         get_tx_batch_nonce(gravity_address, erc20_contract, *MINER_ADDRESS, web30)
