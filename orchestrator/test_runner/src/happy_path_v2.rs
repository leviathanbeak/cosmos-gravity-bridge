//! This is the happy path test for Cosmos to Ethereum asset transfers, meaning assets originated on Cosmos

use crate::utils::create_default_test_config;
use crate::utils::footoken_metadata;
use crate::utils::get_decimals;
use crate::utils::get_erc20_balance_safe;
use crate::utils::get_event_nonce_safe;
use crate::utils::get_user_key;
use crate::utils::send_one_eth;
use crate::utils::start_orchestrators;
use crate::MINER_ADDRESS;
use crate::MINER_PRIVATE_KEY;
use crate::TOTAL_TIMEOUT;
use crate::{get_fee, utils::ValidatorKeys};
use clarity::Address as EthAddress;
use clarity::Uint256;
use cosmos_gravity::send::send_to_eth;
use deep_space::coin::Coin;
use deep_space::Contact;
use ethereum_gravity::deploy_erc20::deploy_erc20;
use ethereum_gravity::utils::get_valset_nonce;
use gravity_proto::cosmos_sdk_proto::cosmos::bank::v1beta1::Metadata;
use gravity_proto::gravity::{
    query_client::QueryClient as GravityQueryClient, QueryDenomToErc20Request,
};
use std::panic;
use std::time::Duration;
use tokio::time::sleep;
use tonic::transport::Channel;
use web30::client::Web3;
use web30::types::SendTxOption;

pub async fn happy_path_test_v2(
    web30: &Web3,
    grpc_client: GravityQueryClient<Channel>,
    contact: &Contact,
    keys: Vec<ValidatorKeys>,
    gravity_address: EthAddress,
    validator_out: bool,
) {
    let mut grpc_client = grpc_client;

    let erc20_contract = deploy_cosmos_representing_erc20_and_check_adoption(
        gravity_address,
        web30,
        Some(keys.clone()),
        &mut grpc_client,
        validator_out,
        footoken_metadata(contact).await,
    )
    .await;

    let token_to_send_to_eth = footoken_metadata(contact).await.base;

    // one foo token
    let amount_to_bridge: Uint256 = 1_000_000u64.into();
    let send_to_user_coin = Coin {
        denom: token_to_send_to_eth.clone(),
        amount: amount_to_bridge.clone() + 100u8.into(),
    };
    let send_to_eth_coin = Coin {
        denom: token_to_send_to_eth.clone(),
        amount: amount_to_bridge.clone(),
    };

    let user = get_user_key();
    // send the user some footoken
    contact
        .send_coins(
            send_to_user_coin.clone(),
            Some(get_fee()),
            user.cosmos_address,
            Some(TOTAL_TIMEOUT),
            keys[0].validator_key,
        )
        .await
        .unwrap();

    let balances = contact.get_balances(user.cosmos_address).await.unwrap();
    let mut found = false;
    for coin in balances {
        if coin.denom == token_to_send_to_eth.clone() {
            found = true;
            break;
        }
    }
    if !found {
        panic!(
            "Failed to send {} to the user address",
            token_to_send_to_eth
        );
    }
    info!(
        "Sent some {} to user address {}",
        token_to_send_to_eth, user.cosmos_address
    );
    // send the user some eth, they only need this to check their
    // erc20 balance, so a pretty minor usecase
    send_one_eth(user.eth_address, web30).await;
    info!("Sent 1 eth to user address {}", user.eth_address);

    let res = send_to_eth(
        user.cosmos_key,
        user.eth_address,
        send_to_eth_coin,
        get_fee(),
        get_fee(),
        contact,
    )
    .await
    .unwrap();
    info!("Send to eth res {:?}", res);
    info!(
        "Locked up {} {} to send to Cosmos",
        amount_to_bridge, token_to_send_to_eth
    );

    info!("Waiting for batch to be signed and relayed to Ethereum");

    let verify_asset_is_bridged_to_eth = async {
        loop {
            match get_erc20_balance_safe(erc20_contract, web30, user.eth_address).await {
                Err(_) => {}
                Ok(balance) => {
                    if balance == amount_to_bridge {
                        info!(
                            "Successfully bridged {} Cosmos asset {} to Ethereum!",
                            amount_to_bridge, token_to_send_to_eth
                        );
                        assert!(balance == amount_to_bridge.clone());
                        break;
                    } else if balance != 0u8.into() {
                        panic!(
                            "Expected {} {} but got {} instead",
                            amount_to_bridge, token_to_send_to_eth, balance
                        );
                    }
                }
            }

            sleep(Duration::from_secs(1)).await;
        }
    };

    if tokio::time::timeout(TOTAL_TIMEOUT, verify_asset_is_bridged_to_eth)
        .await
        .is_err()
    {
        panic!("failed to verify asset is bridged to ethereum: timed out")
    }
}

/// This segment is broken out because it's used in two different tests
/// once here where we verify that tokens bridge correctly and once in valset_rewards
/// where we do a governance update to enable rewards
pub async fn deploy_cosmos_representing_erc20_and_check_adoption(
    gravity_address: EthAddress,
    web30: &Web3,
    keys: Option<Vec<ValidatorKeys>>,
    grpc_client: &mut GravityQueryClient<Channel>,
    validator_out: bool,
    token_metadata: Metadata,
) -> EthAddress {
    get_valset_nonce(gravity_address, *MINER_ADDRESS, web30)
        .await
        .expect("Incorrect Gravity Address or otherwise unable to contact Gravity");

    let starting_event_nonce = get_event_nonce_safe(gravity_address, web30, *MINER_ADDRESS)
        .await
        .unwrap();

    let cosmos_decimals = get_decimals(&token_metadata);
    deploy_erc20(
        token_metadata.base.clone(),
        token_metadata.name.clone(),
        token_metadata.symbol.clone(),
        cosmos_decimals,
        gravity_address,
        web30,
        Some(TOTAL_TIMEOUT),
        *MINER_PRIVATE_KEY,
        vec![
            SendTxOption::GasLimitMultiplier(2.0),
            SendTxOption::GasPriceMultiplier(2.0),
        ],
    )
    .await
    .unwrap();
    let ending_event_nonce = get_event_nonce_safe(gravity_address, web30, *MINER_ADDRESS)
        .await
        .unwrap();

    assert!(starting_event_nonce != ending_event_nonce);
    info!(
        "Successfully deployed new ERC20 representing FooToken on Cosmos with event nonce {}",
        ending_event_nonce
    );

    // if no keys are provided we assume the caller does not want to spawn
    // orchestrators as part of the test
    if let Some(keys) = keys {
        let no_relay_market_config = create_default_test_config();
        start_orchestrators(
            keys.clone(),
            gravity_address,
            validator_out,
            no_relay_market_config,
        )
        .await;
    }

<<<<<<< HEAD
    let token_to_send_to_eth = footoken_metadata().denom;
    let get_cosmos_asset_on_eth = async {
        loop {
            // the erc20 representing the cosmos asset on Ethereum
            if let Ok(res) = grpc_client
                .denom_to_erc20(QueryDenomToErc20Request {
                    denom: token_to_send_to_eth.clone(),
                })
                .await
            {
                let erc20 = res.into_inner().erc20;
                info!(
                    "Successfully adopted {} token contract of {}",
                    token_to_send_to_eth, erc20
                );
                return erc20;
            }

            sleep(Duration::from_secs(1)).await;
=======
    let start = Instant::now();
    // the erc20 representing the cosmos asset on Ethereum
    let mut erc20_contract = None;
    while Instant::now() - start < TOTAL_TIMEOUT {
        let res = grpc_client
            .denom_to_erc20(QueryDenomToErc20Request {
                denom: token_metadata.base.clone(),
            })
            .await;
        if let Ok(res) = res {
            let erc20 = res.into_inner().erc20;
            info!(
                "Successfully adopted {} token contract of {}",
                token_metadata.base, erc20
            );
            erc20_contract = Some(erc20);
            break;
>>>>>>> ed6087f7
        }
    };

    let erc20_contract = match tokio::time::timeout(TOTAL_TIMEOUT, get_cosmos_asset_on_eth).await {
        Err(_) => panic!(
            "Cosmos did not adopt the ERC20 contract for {} it must be invalid in some way",
<<<<<<< HEAD
            token_to_send_to_eth
        ),
        Ok(erc20_contract) => erc20_contract.parse().unwrap(),
    };
=======
            token_metadata.base
        );
    }
    let erc20_contract: EthAddress = erc20_contract.unwrap().parse().unwrap();
>>>>>>> ed6087f7

    // now that we have the contract, validate that it has the properties we want
    let got_decimals = web30
        .get_erc20_decimals(erc20_contract, *MINER_ADDRESS)
        .await
        .unwrap();
    assert_eq!(Uint256::from(cosmos_decimals), got_decimals);

    let got_name = web30
        .get_erc20_name(erc20_contract, *MINER_ADDRESS)
        .await
        .unwrap();
    assert_eq!(got_name, token_metadata.name);

    let got_symbol = web30
        .get_erc20_symbol(erc20_contract, *MINER_ADDRESS)
        .await
        .unwrap();
    assert_eq!(got_symbol, token_metadata.symbol);

    let got_supply = web30
        .get_erc20_supply(erc20_contract, *MINER_ADDRESS)
        .await
        .unwrap();
    assert_eq!(got_supply, 0u8.into());

    erc20_contract
}<|MERGE_RESOLUTION|>--- conflicted
+++ resolved
@@ -209,62 +209,34 @@
         .await;
     }
 
-<<<<<<< HEAD
-    let token_to_send_to_eth = footoken_metadata().denom;
     let get_cosmos_asset_on_eth = async {
         loop {
             // the erc20 representing the cosmos asset on Ethereum
             if let Ok(res) = grpc_client
                 .denom_to_erc20(QueryDenomToErc20Request {
-                    denom: token_to_send_to_eth.clone(),
+                    denom: token_metadata.base.clone(),
                 })
                 .await
             {
                 let erc20 = res.into_inner().erc20;
                 info!(
                     "Successfully adopted {} token contract of {}",
-                    token_to_send_to_eth, erc20
+                    token_metadata.base, erc20
                 );
                 return erc20;
             }
 
             sleep(Duration::from_secs(1)).await;
-=======
-    let start = Instant::now();
-    // the erc20 representing the cosmos asset on Ethereum
-    let mut erc20_contract = None;
-    while Instant::now() - start < TOTAL_TIMEOUT {
-        let res = grpc_client
-            .denom_to_erc20(QueryDenomToErc20Request {
-                denom: token_metadata.base.clone(),
-            })
-            .await;
-        if let Ok(res) = res {
-            let erc20 = res.into_inner().erc20;
-            info!(
-                "Successfully adopted {} token contract of {}",
-                token_metadata.base, erc20
-            );
-            erc20_contract = Some(erc20);
-            break;
->>>>>>> ed6087f7
         }
     };
 
     let erc20_contract = match tokio::time::timeout(TOTAL_TIMEOUT, get_cosmos_asset_on_eth).await {
         Err(_) => panic!(
             "Cosmos did not adopt the ERC20 contract for {} it must be invalid in some way",
-<<<<<<< HEAD
-            token_to_send_to_eth
+            token_metadata.base
         ),
         Ok(erc20_contract) => erc20_contract.parse().unwrap(),
     };
-=======
-            token_metadata.base
-        );
-    }
-    let erc20_contract: EthAddress = erc20_contract.unwrap().parse().unwrap();
->>>>>>> ed6087f7
 
     // now that we have the contract, validate that it has the properties we want
     let got_decimals = web30
