use crate::get_fee;
use crate::utils::*;
use crate::MINER_ADDRESS;
use crate::MINER_PRIVATE_KEY;
use crate::OPERATION_TIMEOUT;
use crate::STAKING_TOKEN;
use crate::STARTING_STAKE_PER_VALIDATOR;
use crate::TOTAL_TIMEOUT;
use bytes::BytesMut;
use clarity::{Address as EthAddress, Uint256};
use cosmos_gravity::query::get_attestations;
use cosmos_gravity::send::{send_request_batch, send_to_eth};
use cosmos_gravity::{query::get_oldest_unsigned_transaction_batch, send::send_ethereum_claims};
use deep_space::address::Address as CosmosAddress;
use deep_space::coin::Coin;
use deep_space::error::CosmosGrpcError;
use deep_space::private_key::PrivateKey as CosmosPrivateKey;
use deep_space::Contact;
use ethereum_gravity::utils::get_event_nonce;
use ethereum_gravity::utils::get_valset_nonce;
use ethereum_gravity::{send_to_cosmos::send_to_cosmos, utils::get_tx_batch_nonce};
use gravity_proto::gravity::query_client::QueryClient as GravityQueryClient;
use gravity_proto::gravity::MsgSendToCosmosClaim;
use gravity_proto::gravity::MsgValsetUpdatedClaim;
use gravity_utils::types::SendToCosmosEvent;
use prost::Message;
use rand::Rng;
use std::any::type_name;
use std::time::Duration;
use tokio::time::sleep;
use tonic::transport::Channel;
use web30::client::Web3;

pub async fn happy_path_test(
    web30: &Web3,
    grpc_client: GravityQueryClient<Channel>,
    contact: &Contact,
    keys: Vec<ValidatorKeys>,
    gravity_address: EthAddress,
    erc20_address: EthAddress,
    validator_out: bool,
) {
    let mut grpc_client = grpc_client;

    let no_relay_market_config = create_default_test_config();
    start_orchestrators(
        keys.clone(),
        gravity_address,
        validator_out,
        no_relay_market_config,
    )
    .await;

    // bootstrapping tests finish here and we move into operational tests

    // send 3 valset updates to make sure the process works back to back
    // don't do this in the validator out test because it changes powers
    // randomly and may actually make it impossible for that test to pass
    // by random re-allocation of powers. If we had 5 or 10 validators
    // instead of 3 this wouldn't be a problem. But with 3 not even 1% of
    // power can be reallocated to the down validator before things stop
    // working. We'll settle for testing that the initial valset (generated
    // with the first block) is successfully updated
    if !validator_out {
        for _ in 0u32..2 {
            test_valset_update(web30, contact, &mut grpc_client, &keys, gravity_address).await;
        }
    } else {
        wait_for_nonzero_valset(web30, gravity_address).await;
    }

    // generate an address for coin sending tests, this ensures test imdepotency
    let user_keys = get_user_key();

    info!("testing erc20 deposit");
    // the denom and amount of the token bridged from Ethereum -> Cosmos
    // so the denom is the gravity<hash> token name
    // Send a token 3 times
    for _ in 0u32..3 {
        test_erc20_deposit_panic(
            web30,
            contact,
            &mut grpc_client,
            user_keys.cosmos_address,
            gravity_address,
            erc20_address,
            100u64.into(),
            None,
            None,
        )
        .await;
    }

    let event_nonce = get_event_nonce(gravity_address, *MINER_ADDRESS, web30)
        .await
        .unwrap();

    // We are going to submit a duplicate tx with nonce 1
    // This had better not increase the balance again
    // this test may have false positives if the timeout is not
    // long enough. TODO check for an error on the cosmos send response
    submit_duplicate_erc20_send(
        event_nonce, // Duplicate the current nonce
        contact,
        erc20_address,
        1u64.into(),
        user_keys.cosmos_address,
        &keys,
    )
    .await;

    // we test a batch by sending a transaction
    test_batch(
        contact,
        &mut grpc_client,
        web30,
        user_keys.eth_address,
        gravity_address,
        keys[0].validator_key,
        user_keys.cosmos_key,
        erc20_address,
    )
    .await;
}

// Iterates each attestation known by the grpc endpoint by calling `get_attestations()`
// Executes the input closure `f` against each attestation's decoded claim
// This is useful for testing that certain attestations exist in the oracle,
// see the consumers of this function (check_valset_update_attestation(),
// check_send_to_cosmos_attestation(), etc.) for examples of usage
//
// `F` is the type of the closure, a state mutating function which may be called multiple times
// `F` functions take a single parameter of type `T`, which is some sort of `Message`
// The type `T` is very important as it dictates how we decode the message
pub async fn iterate_attestations<F: FnMut(T), T: Message + Default>(
    grpc_client: &mut GravityQueryClient<Channel>,
    f: &mut F,
) {
    let attestations = get_attestations(grpc_client, None)
        .await
        .expect("Something happened while getting attestations after delegating to validator");
    for (i, att) in attestations.into_iter().enumerate() {
        let claim = att.clone().claim;
        trace!("Processing attestation {}", i);
        if claim.is_none() {
            trace!("Attestation returned with no claim: {:?}", att);
            continue;
        }
        let claim = claim.unwrap();
        let mut buf = BytesMut::with_capacity(claim.value.len());
        buf.extend_from_slice(&claim.value);

        // Here we use the `T` type to decode whatever type of message this attestation holds
        // for use in the `f` function
        let decoded = T::decode(buf);

        // Decoding errors indicate there is some other attestation we don't care about
        if decoded.is_err() {
            debug!(
                "Found an attestation which is not a {}: {:?}",
                type_name::<T>(),
                att,
            );
            continue;
        }
        let decoded = decoded.unwrap();
        f(decoded);
    }
}

pub async fn wait_for_nonzero_valset(web30: &Web3, gravity_address: EthAddress) {
    let check_eth_valset_nonce = async {
        loop {
            match get_valset_nonce(gravity_address, *MINER_ADDRESS, web30).await {
                Err(_) => panic!("Failed to get current eth valset"),
                Ok(current_eth_valset_nonce) => {
                    if current_eth_valset_nonce == 0 {
                        info!("Validator set is not yet updated to 0>, waiting");
                        sleep(Duration::from_secs(4)).await;
                    } else {
                        break;
                    }
                }
            }
        }
    };

    if tokio::time::timeout(TOTAL_TIMEOUT, check_eth_valset_nonce)
        .await
        .is_err()
    {
        panic!("Failed to update validator set");
    }
}

pub async fn test_valset_update(
    web30: &Web3,
    contact: &Contact,
    grpc_client: &mut GravityQueryClient<Channel>,
    keys: &[ValidatorKeys],
    gravity_address: EthAddress,
) {
    get_valset_nonce(gravity_address, keys[0].eth_key.to_address(), web30)
        .await
        .expect("Incorrect Gravity Address or otherwise unable to contact Gravity");

    let mut grpc_client = grpc_client.clone();

    // if we don't do this the orchestrators may run ahead of us and we'll be stuck here after
    // getting credit for two loops when we did one
    let starting_eth_valset_nonce = get_valset_nonce(gravity_address, *MINER_ADDRESS, web30)
        .await
        .expect("Failed to get starting eth valset");

    // now we send a valset request that the orchestrators will pick up on
    // in this case we send it as the first validator because they can pay the fee
    info!("Sending in valset request");

    // this is hacky and not really a good way to test validator set updates in a highly
    // repeatable fashion. What we really need to do is be aware of the total staking state
    // and manipulate the validator set very intentionally rather than kinda blindly like
    // we are here. For example the more your run this function the less this fixed amount
    // makes any difference, eventually it will fail because the change to the total staked
    // percentage is too small.
    let mut rng = rand::thread_rng();
    let validator_to_change = rng.gen_range(0..keys.len());
    let delegate_address = get_operator_address(keys[validator_to_change].validator_key);
    let amount = Coin {
        denom: STAKING_TOKEN.to_string(),
        amount: (STARTING_STAKE_PER_VALIDATOR / 4).into(),
    };
    info!(
        "Delegating {} to {} in order to generate a validator set update",
        amount, delegate_address
    );
    contact
        .delegate_to_validator(
            delegate_address,
            amount,
            get_fee(),
            keys[1].validator_key,
            Some(TOTAL_TIMEOUT),
        )
        .await
        .unwrap();

    check_valset_update_attestation(&mut grpc_client, keys).await;

    match tokio::time::timeout(TOTAL_TIMEOUT, async {
        loop {
            let current_eth_valset_nonce = get_valset_nonce(gravity_address, *MINER_ADDRESS, web30)
                .await
                .expect("Failed to get current eth valset");

            if starting_eth_valset_nonce != current_eth_valset_nonce {
                return current_eth_valset_nonce;
            } else {
                info!(
                    "Validator set is not yet updated to {}>, waiting",
                    starting_eth_valset_nonce
                );
                sleep(Duration::from_secs(4)).await
            }
        }
    })
    .await
    {
        Err(_) => panic!("Failed to update validator set"),
        Ok(current_eth_valset_nonce) => {
            assert!(starting_eth_valset_nonce != current_eth_valset_nonce);
            info!("Validator set successfully updated!");
        }
    }
}

// Checks for a MsgValsetUpdatedClaim attestation where every validator is represented
async fn check_valset_update_attestation(
    grpc_client: &mut GravityQueryClient<Channel>,
    keys: &[ValidatorKeys],
) {
    let mut found = true;
    iterate_attestations(grpc_client, &mut |decoded: MsgValsetUpdatedClaim| {
        // Check that each bridge validator is one of the addresses in our keys
        for bridge_val in decoded.members {
            let found_val = keys.iter().any(|key: &ValidatorKeys| {
                let eth_pub_key = key.eth_key.to_address().to_string();
                bridge_val.ethereum_address == eth_pub_key
            });
            if !found_val {
                warn!(
                    "Could not find BridgeValidator eth pub key {} in keys",
                    bridge_val.ethereum_address
                );
            }
            found &= found_val;
        }
    })
    .await;
    assert!(
        found,
        "Could not find the valset updated attestation we were looking for!"
    );
    info!("Found the expected MsgValsetUpdatedClaim attestation");
}

// Tests an ERC20 deposit and panics on failure
#[allow(clippy::too_many_arguments)]
pub async fn test_erc20_deposit_panic(
    web30: &Web3,
    contact: &Contact,
    grpc_client: &mut GravityQueryClient<Channel>,
    dest: CosmosAddress,
    gravity_address: EthAddress,
    erc20_address: EthAddress,
    amount: Uint256,
    timeout: Option<Duration>, // how long to wait for balance on cosmos to change
    expected_change: Option<Uint256>, // provide an expected change when multiple transactions will take place at once
) {
    match test_erc20_deposit_bool(
        web30,
        contact,
        grpc_client,
        dest,
        gravity_address,
        erc20_address,
        amount,
        timeout,
        expected_change,
    )
    .await
    {
        true => {
            info!("Successfully bridged ERC20!")
        }
        false => {
            panic!("Failed to bridge ERC20!")
        }
    }
}

/// this function tests Ethereum -> Cosmos
#[allow(clippy::too_many_arguments)]
pub async fn test_erc20_deposit_bool(
    web30: &Web3,
    contact: &Contact,
    grpc_client: &mut GravityQueryClient<Channel>,
    dest: CosmosAddress,
    gravity_address: EthAddress,
    erc20_address: EthAddress,
    amount: Uint256,
    timeout: Option<Duration>,
    expected_change: Option<Uint256>, // provide an expected change when multiple transactions will take place at once
) -> bool {
    get_valset_nonce(gravity_address, *MINER_ADDRESS, web30)
        .await
        .expect("Incorrect Gravity Address or otherwise unable to contact Gravity");

    let mut grpc_client = grpc_client.clone();

    let start_coin = check_cosmos_balance("gravity", dest, contact).await;

    info!(
        "Sending to Cosmos from {} to {} with amount {}",
        *MINER_ADDRESS, dest, amount
    );
    // we send some erc20 tokens to the gravity contract to register a deposit
    let tx_id = send_to_cosmos(
        erc20_address,
        gravity_address,
        amount.clone(),
        dest,
        *MINER_PRIVATE_KEY,
        None,
        web30,
        vec![],
    )
    .await
    .expect("Failed to send tokens to Cosmos");
    info!("Send to Cosmos txid: {:#066x}", tx_id);

    check_send_to_cosmos_attestation(&mut grpc_client, erc20_address, dest, *MINER_ADDRESS).await;

    let _tx_res = web30
        .wait_for_transaction(tx_id, OPERATION_TIMEOUT, None)
        .await
        .expect("Send to cosmos transaction failed to be included into ethereum side");

<<<<<<< HEAD
    match tokio::time::timeout(TOTAL_TIMEOUT, async {
        loop {
            match (
                start_coin.clone(),
                check_cosmos_balance("gravity", dest, contact).await,
            ) {
                (Some(start_coin), Some(end_coin)) => {
                    if start_coin.amount + amount.clone() == end_coin.amount
=======
    let start = Instant::now();
    let duration = match timeout {
        Some(w) => w,
        None => TOTAL_TIMEOUT,
    };
    while Instant::now() - start < duration {
        match (
            start_coin.clone(),
            check_cosmos_balance("gravity", dest, contact).await,
        ) {
            (Some(start_coin), Some(end_coin)) => {
                // When a bridge governance vote happens, the orchestrator will replay all incomplete
                // sends to cosmos on the next send to cosmos transaction, so we need to use expected_change
                if let Some(expected) = expected_change.clone() {
                    if end_coin.amount.clone() - start_coin.amount.clone() == expected
>>>>>>> 908acab8
                        && start_coin.denom == end_coin.denom
                    {
                        info!(
                            "Successfully bridged ERC20 {}{} to Cosmos! Balance is now {}{}",
                            amount, start_coin.denom, end_coin.amount, end_coin.denom
                        );
<<<<<<< HEAD
                        return Ok::<(), ()>(());
                    }
                }
                (None, Some(end_coin)) => {
                    if amount == end_coin.amount {
                        info!(
                            "Successfully bridged ERC20 {}{} to Cosmos! Balance is now {}{}",
                            amount, end_coin.denom, end_coin.amount, end_coin.denom
                        );
                        return Ok(());
                    } else {
                        return Err(());
                    }
=======
                        return true;
                    }
                } else if start_coin.amount + amount.clone() == end_coin.amount
                    && start_coin.denom == end_coin.denom
                {
                    info!(
                        "Successfully bridged ERC20 {}{} to Cosmos! Balance is now {}{}",
                        amount, start_coin.denom, end_coin.amount, end_coin.denom
                    );
                    return true;
                }
            }
            (None, Some(end_coin)) => {
                // When a bridge governance vote happens, the orchestrator will replay all incomplete
                // sends to cosmos on the next send to cosmos transaction, so we need to use expected_change
                if let Some(expected) = expected_change.clone() {
                    if end_coin.amount == expected {
                        info!(
                            "Successfully bridged ERC20 {}{} to Cosmos! Balance is now {}{}",
                            amount, end_coin.denom, end_coin.amount, end_coin.denom,
                        );
                        return true;
                    }
                } else if amount == end_coin.amount {
                    info!(
                        "Successfully bridged ERC20 {}{} to Cosmos! Balance is now {}{}",
                        amount, end_coin.denom, end_coin.amount, end_coin.denom
                    );
                    return true;
                } else {
                    panic!("Failed to bridge ERC20!")
>>>>>>> 908acab8
                }
                _ => {}
            }

            info!("Waiting for ERC20 deposit");
            contact.wait_for_next_block(TOTAL_TIMEOUT).await.unwrap();
        }
    })
    .await
    {
        Err(_) | Ok(Err(_)) => panic!("Failed to bridge ERC20!"),
        _ => {}
    }
<<<<<<< HEAD
=======
    false
>>>>>>> 908acab8
}

// Tries up to TOTAL_TIMEOUT time to find a MsgSendToCosmosClaim attestation created in the
// test_erc20_deposit test
async fn check_send_to_cosmos_attestation(
    grpc_client: &mut GravityQueryClient<Channel>,
    erc20_address: EthAddress,
    receiver: CosmosAddress,
    sender: EthAddress,
) {
    match tokio::time::timeout(TOTAL_TIMEOUT, async {
        loop {
            let mut found = false;

            iterate_attestations(grpc_client, &mut |decoded: MsgSendToCosmosClaim| {
                let right_contract = decoded.token_contract == erc20_address.to_string();
                let right_destination = decoded.cosmos_receiver == receiver.to_string();
                let right_sender = decoded.ethereum_sender == sender.to_string();
                found = right_contract && right_destination && right_sender;
            })
            .await;

            if found {
                break;
            } else {
                sleep(Duration::from_secs(5)).await;
            }
        }
    })
    .await
    {
        Err(_) => panic!("Could not find the send_to_cosmos attestation we were looking for!"),
        Ok(_) => info!("Found the expected MsgSendToCosmosClaim attestation"),
    }
}

#[allow(clippy::too_many_arguments)]
async fn test_batch(
    contact: &Contact,
    grpc_client: &mut GravityQueryClient<Channel>,
    web30: &Web3,
    dest_eth_address: EthAddress,
    gravity_address: EthAddress,
    requester_cosmos_private_key: CosmosPrivateKey,
    dest_cosmos_private_key: CosmosPrivateKey,
    erc20_contract: EthAddress,
) {
    get_valset_nonce(gravity_address, *MINER_ADDRESS, web30)
        .await
        .expect("Incorrect Gravity Address or otherwise unable to contact Gravity");

    let mut grpc_client = grpc_client.clone();
    let dest_cosmos_address = dest_cosmos_private_key
        .to_address(&contact.get_prefix())
        .unwrap();
    let coin = check_cosmos_balance("gravity", dest_cosmos_address, contact)
        .await
        .unwrap();
    let token_name = coin.denom;
    let amount = coin.amount;

    let bridge_denom_fee = Coin {
        denom: token_name.clone(),
        amount: 1u64.into(),
    };
    let amount = amount - 5u64.into();
    info!(
        "Sending {}{} from {} on Cosmos back to Ethereum",
        amount, token_name, dest_cosmos_address
    );

    let res = send_to_eth(
        dest_cosmos_private_key,
        dest_eth_address,
        Coin {
            denom: token_name.clone(),
            amount: amount.clone(),
        },
        bridge_denom_fee.clone(),
        bridge_denom_fee.clone(),
        contact,
    )
    .await
    .unwrap();
    info!("Sent tokens to Ethereum with {:?}", res);

    info!("Requesting transaction batch");
    send_request_batch(
        requester_cosmos_private_key,
        token_name.clone(),
        get_fee(),
        contact,
        None,
    )
    .await
    .unwrap();

    contact.wait_for_next_block(TOTAL_TIMEOUT).await.unwrap();
    let requester_address = requester_cosmos_private_key
        .to_address(&contact.get_prefix())
        .unwrap();
    get_oldest_unsigned_transaction_batch(
        &mut grpc_client,
        requester_address,
        contact.get_prefix(),
    )
    .await
    .expect("Failed to get batch to sign");

    let starting_batch_nonce =
        get_tx_batch_nonce(gravity_address, erc20_contract, *MINER_ADDRESS, web30)
            .await
            .expect("Failed to get current eth valset");

    match tokio::time::timeout(TOTAL_TIMEOUT, async {
        loop {
            let current_eth_batch_nonce =
                get_tx_batch_nonce(gravity_address, erc20_contract, *MINER_ADDRESS, web30)
                    .await
                    .expect("Failed to get current eth tx batch nonce");

            if starting_batch_nonce == current_eth_batch_nonce {
                info!(
                    "Batch is not yet submitted {}>, waiting",
                    current_eth_batch_nonce
                );
                sleep(Duration::from_secs(4)).await;
            } else {
                return current_eth_batch_nonce;
            }
        }
    })
    .await
    {
        Err(_) => panic!("Failed to submit transaction batch set"),
        Ok(current_eth_batch_nonce) => {
            let txid = web30
                .send_transaction(
                    dest_eth_address,
                    Vec::new(),
                    1_000_000_000_000_000_000u128.into(),
                    *MINER_ADDRESS,
                    *MINER_PRIVATE_KEY,
                    vec![],
                )
                .await
                .expect("Failed to send Eth to validator {}");
            web30
                .wait_for_transaction(txid, TOTAL_TIMEOUT, None)
                .await
                .unwrap();

            // we have to send this address one eth so that it can perform contract calls
            send_one_eth(dest_eth_address, web30).await;
            assert_eq!(
                web30
                    .get_erc20_balance(erc20_contract, dest_eth_address)
                    .await
                    .unwrap(),
                amount
            );
            info!(
                "Successfully updated txbatch nonce to {} and sent {}{} tokens to Ethereum!",
                current_eth_batch_nonce, amount, token_name
            );
        }
    }
}

// this function submits a EthereumBridgeDepositClaim to the module with a given nonce. This can be set to be a nonce that has
// already been submitted to test the nonce functionality.
#[allow(clippy::too_many_arguments)]
async fn submit_duplicate_erc20_send(
    nonce: u64,
    contact: &Contact,
    erc20_address: EthAddress,
    amount: Uint256,
    receiver: CosmosAddress,
    keys: &[ValidatorKeys],
) {
    let start_coin = check_cosmos_balance("gravity", receiver, contact)
        .await
        .expect("Did not find coins!");

    let ethereum_sender = "0x912fd21d7a69678227fe6d08c64222db41477ba0"
        .parse()
        .unwrap();

    let event = SendToCosmosEvent {
        event_nonce: nonce,
        block_height: 500u16.into(),
        erc20: erc20_address,
        sender: ethereum_sender,
        destination: receiver.to_string(),
        validated_destination: Some(receiver),
        amount,
    };

    // iterate through all validators and try to send an event with duplicate nonce
    for k in keys.iter() {
        let start = Instant::now();
        let mut res = Err(CosmosGrpcError::BadInput("Dummy Error".to_string()));
        while Instant::now() - start < TOTAL_TIMEOUT {
            let c_key = k.orch_key;
            res = send_ethereum_claims(
                contact,
                c_key,
                vec![event.clone()],
                vec![],
                vec![],
                vec![],
                vec![],
                get_fee(),
            )
            .await;
            if res.is_ok() {
                break;
            }
        }
        info!("Submitted duplicate sendToCosmos event: {:?}", res);
        res.unwrap();
    }

    contact.wait_for_next_block(TOTAL_TIMEOUT).await.unwrap();

    if let Some(end_coin) = check_cosmos_balance("gravity", receiver, contact).await {
        if start_coin.amount == end_coin.amount && start_coin.denom == end_coin.denom {
            info!("Successfully failed to duplicate ERC20!");
        } else {
            panic!("Duplicated ERC20!")
        }
    } else {
        panic!("Duplicate test failed for unknown reasons!");
    }
}<|MERGE_RESOLUTION|>--- conflicted
+++ resolved
@@ -385,7 +385,6 @@
         .await
         .expect("Send to cosmos transaction failed to be included into ethereum side");
 
-<<<<<<< HEAD
     match tokio::time::timeout(TOTAL_TIMEOUT, async {
         loop {
             match (
@@ -394,30 +393,12 @@
             ) {
                 (Some(start_coin), Some(end_coin)) => {
                     if start_coin.amount + amount.clone() == end_coin.amount
-=======
-    let start = Instant::now();
-    let duration = match timeout {
-        Some(w) => w,
-        None => TOTAL_TIMEOUT,
-    };
-    while Instant::now() - start < duration {
-        match (
-            start_coin.clone(),
-            check_cosmos_balance("gravity", dest, contact).await,
-        ) {
-            (Some(start_coin), Some(end_coin)) => {
-                // When a bridge governance vote happens, the orchestrator will replay all incomplete
-                // sends to cosmos on the next send to cosmos transaction, so we need to use expected_change
-                if let Some(expected) = expected_change.clone() {
-                    if end_coin.amount.clone() - start_coin.amount.clone() == expected
->>>>>>> 908acab8
                         && start_coin.denom == end_coin.denom
                     {
                         info!(
                             "Successfully bridged ERC20 {}{} to Cosmos! Balance is now {}{}",
                             amount, start_coin.denom, end_coin.amount, end_coin.denom
                         );
-<<<<<<< HEAD
                         return Ok::<(), ()>(());
                     }
                 }
@@ -431,39 +412,6 @@
                     } else {
                         return Err(());
                     }
-=======
-                        return true;
-                    }
-                } else if start_coin.amount + amount.clone() == end_coin.amount
-                    && start_coin.denom == end_coin.denom
-                {
-                    info!(
-                        "Successfully bridged ERC20 {}{} to Cosmos! Balance is now {}{}",
-                        amount, start_coin.denom, end_coin.amount, end_coin.denom
-                    );
-                    return true;
-                }
-            }
-            (None, Some(end_coin)) => {
-                // When a bridge governance vote happens, the orchestrator will replay all incomplete
-                // sends to cosmos on the next send to cosmos transaction, so we need to use expected_change
-                if let Some(expected) = expected_change.clone() {
-                    if end_coin.amount == expected {
-                        info!(
-                            "Successfully bridged ERC20 {}{} to Cosmos! Balance is now {}{}",
-                            amount, end_coin.denom, end_coin.amount, end_coin.denom,
-                        );
-                        return true;
-                    }
-                } else if amount == end_coin.amount {
-                    info!(
-                        "Successfully bridged ERC20 {}{} to Cosmos! Balance is now {}{}",
-                        amount, end_coin.denom, end_coin.amount, end_coin.denom
-                    );
-                    return true;
-                } else {
-                    panic!("Failed to bridge ERC20!")
->>>>>>> 908acab8
                 }
                 _ => {}
             }
@@ -477,10 +425,6 @@
         Err(_) | Ok(Err(_)) => panic!("Failed to bridge ERC20!"),
         _ => {}
     }
-<<<<<<< HEAD
-=======
-    false
->>>>>>> 908acab8
 }
 
 // Tries up to TOTAL_TIMEOUT time to find a MsgSendToCosmosClaim attestation created in the
