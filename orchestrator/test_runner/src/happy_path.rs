use crate::get_fee;
use crate::utils::check_erc20_balance;
use crate::utils::*;
use crate::MINER_ADDRESS;
use crate::MINER_PRIVATE_KEY;
use crate::OPERATION_TIMEOUT;
use crate::STAKING_TOKEN;
use crate::STARTING_STAKE_PER_VALIDATOR;
use crate::TOTAL_TIMEOUT;
use bytes::BytesMut;
use clarity::{Address as EthAddress, Uint256};
use cosmos_gravity::query::get_attestations;
use cosmos_gravity::send::{send_request_batch, send_to_eth};
use cosmos_gravity::{query::get_oldest_unsigned_transaction_batches, send::send_ethereum_claims};
use deep_space::address::Address as CosmosAddress;
use deep_space::coin::Coin;
use deep_space::error::CosmosGrpcError;
use deep_space::private_key::PrivateKey as CosmosPrivateKey;
use deep_space::Contact;
use ethereum_gravity::utils::get_valset_nonce;
use ethereum_gravity::{send_to_cosmos::send_to_cosmos, utils::get_tx_batch_nonce};
use gravity_proto::gravity::query_client::QueryClient as GravityQueryClient;
use gravity_proto::gravity::MsgSendToCosmosClaim;
use gravity_proto::gravity::MsgValsetUpdatedClaim;
use gravity_utils::error::GravityError;
use gravity_utils::types::SendToCosmosEvent;
use num::CheckedAdd;
use prost::Message;
use rand::Rng;
use std::any::type_name;
<<<<<<< HEAD
use std::time::{Duration, Instant};
use tokio::time::sleep;
=======
use std::time::Duration;
use std::time::Instant;
use tokio::time::sleep as delay_for;
>>>>>>> 2b67dedd
use tonic::transport::Channel;
use web30::client::Web3;

pub async fn happy_path_test(
    web30: &Web3,
    grpc_client: GravityQueryClient<Channel>,
    contact: &Contact,
    keys: Vec<ValidatorKeys>,
    gravity_address: EthAddress,
    erc20_address: EthAddress,
    validator_out: bool,
) {
    let mut grpc_client = grpc_client;

    let no_relay_market_config = create_default_test_config();
    start_orchestrators(
        keys.clone(),
        gravity_address,
        validator_out,
        no_relay_market_config,
    )
    .await;

    // bootstrapping tests finish here and we move into operational tests

    // send 3 valset updates to make sure the process works back to back
    // don't do this in the validator out test because it changes powers
    // randomly and may actually make it impossible for that test to pass
    // by random re-allocation of powers. If we had 5 or 10 validators
    // instead of 3 this wouldn't be a problem. But with 3 not even 1% of
    // power can be reallocated to the down validator before things stop
    // working. We'll settle for testing that the initial valset (generated
    // with the first block) is successfully updated
    if !validator_out {
        for _ in 0u32..2 {
            test_valset_update(web30, contact, &mut grpc_client, &keys, gravity_address).await;
        }
    } else {
        wait_for_nonzero_valset(web30, gravity_address).await;
    }

    // generate an address for coin sending tests, this ensures test imdepotency
    let user_keys = get_user_key();

    info!("testing erc20 deposit");
    // the denom and amount of the token bridged from Ethereum -> Cosmos
    // so the denom is the gravity<hash> token name
    // Send a token 3 times
    for _ in 0u32..3 {
        test_erc20_deposit_panic(
            web30,
            contact,
            &mut grpc_client,
            user_keys.cosmos_address,
            gravity_address,
            erc20_address,
            100u64.into(),
            None,
            None,
        )
        .await;
    }

    let event_nonce = get_event_nonce_safe(gravity_address, web30, *MINER_ADDRESS)
        .await
        .unwrap();

    // We are going to submit a duplicate tx with nonce 1
    // This had better not increase the balance again
    // this test may have false positives if the timeout is not
    // long enough. TODO check for an error on the cosmos send response
    submit_duplicate_erc20_send(
        event_nonce, // Duplicate the current nonce
        contact,
        erc20_address,
        1u64.into(),
        user_keys.cosmos_address,
        &keys,
    )
    .await;

    // we test a batch by sending a transaction
    test_batch(
        contact,
        &mut grpc_client,
        web30,
        user_keys.eth_address,
        gravity_address,
        keys[0].validator_key,
        user_keys.cosmos_key,
        erc20_address,
    )
    .await;
}

// Iterates each attestation known by the grpc endpoint by calling `get_attestations()`
// Executes the input closure `f` against each attestation's decoded claim
// This is useful for testing that certain attestations exist in the oracle,
// see the consumers of this function (check_valset_update_attestation(),
// check_send_to_cosmos_attestation(), etc.) for examples of usage
//
// `F` is the type of the closure, a state mutating function which may be called multiple times
// `F` functions take a single parameter of type `T`, which is some sort of `Message`
// The type `T` is very important as it dictates how we decode the message
pub async fn iterate_attestations<F: FnMut(T), T: Message + Default>(
    grpc_client: &mut GravityQueryClient<Channel>,
    f: &mut F,
) {
    let attestations = get_attestations(grpc_client, None)
        .await
        .expect("Something happened while getting attestations after delegating to validator");
    for (i, att) in attestations.into_iter().enumerate() {
        let claim = att.clone().claim;
        trace!("Processing attestation {}", i);
        if claim.is_none() {
            trace!("Attestation returned with no claim: {:?}", att);
            continue;
        }
        let claim = claim.unwrap();
        let mut buf = BytesMut::with_capacity(claim.value.len());
        buf.extend_from_slice(&claim.value);

        // Here we use the `T` type to decode whatever type of message this attestation holds
        // for use in the `f` function
        let decoded = T::decode(buf);

        // Decoding errors indicate there is some other attestation we don't care about
        if decoded.is_err() {
            debug!(
                "Found an attestation which is not a {}: {:?}",
                type_name::<T>(),
                att,
            );
            continue;
        }
        let decoded = decoded.unwrap();
        f(decoded);
    }
}

pub async fn wait_for_nonzero_valset(web30: &Web3, gravity_address: EthAddress) {
    let check_eth_valset_nonce = async {
        loop {
            match get_valset_nonce(gravity_address, *MINER_ADDRESS, web30).await {
                Err(_) => panic!("Failed to get current eth valset"),
                Ok(current_eth_valset_nonce) => {
                    if current_eth_valset_nonce == 0 {
                        info!("Validator set is not yet updated to 0>, waiting");
                        sleep(Duration::from_secs(4)).await;
                    } else {
                        break;
                    }
                }
            }
        }
    };

    if tokio::time::timeout(TOTAL_TIMEOUT, check_eth_valset_nonce)
        .await
        .is_err()
    {
        panic!("Failed to update validator set");
    }
}

pub async fn test_valset_update(
    web30: &Web3,
    contact: &Contact,
    grpc_client: &mut GravityQueryClient<Channel>,
    keys: &[ValidatorKeys],
    gravity_address: EthAddress,
) {
    get_valset_nonce(gravity_address, keys[0].eth_key.to_address(), web30)
        .await
        .expect("Incorrect Gravity Address or otherwise unable to contact Gravity");

    let mut grpc_client = grpc_client.clone();

    // if we don't do this the orchestrators may run ahead of us and we'll be stuck here after
    // getting credit for two loops when we did one
    let starting_eth_valset_nonce = get_valset_nonce(gravity_address, *MINER_ADDRESS, web30)
        .await
        .expect("Failed to get starting eth valset");

    // now we send a valset request that the orchestrators will pick up on
    // in this case we send it as the first validator because they can pay the fee
    info!("Sending in valset request");

    // this is hacky and not really a good way to test validator set updates in a highly
    // repeatable fashion. What we really need to do is be aware of the total staking state
    // and manipulate the validator set very intentionally rather than kinda blindly like
    // we are here. For example the more your run this function the less this fixed amount
    // makes any difference, eventually it will fail because the change to the total staked
    // percentage is too small.
    let mut rng = rand::thread_rng();
    let validator_to_change = rng.gen_range(0..keys.len());
    let delegate_address = get_operator_address(keys[validator_to_change].validator_key);
    let amount = Coin {
        denom: STAKING_TOKEN.to_string(),
        amount: (STARTING_STAKE_PER_VALIDATOR / 4).into(),
    };
    info!(
        "Delegating {} to {} in order to generate a validator set update",
        amount, delegate_address
    );
    contact
        .delegate_to_validator(
            delegate_address,
            amount,
            get_fee(),
            keys[1].validator_key,
            Some(TOTAL_TIMEOUT),
        )
        .await
        .unwrap();

    check_valset_update_attestation(&mut grpc_client, keys).await;

    match tokio::time::timeout(TOTAL_TIMEOUT, async {
        loop {
            let current_eth_valset_nonce = get_valset_nonce(gravity_address, *MINER_ADDRESS, web30)
                .await
                .expect("Failed to get current eth valset");

            if starting_eth_valset_nonce != current_eth_valset_nonce {
                return current_eth_valset_nonce;
            } else {
                info!(
                    "Validator set is not yet updated to {}>, waiting",
                    starting_eth_valset_nonce
                );
                sleep(Duration::from_secs(4)).await
            }
        }
    })
    .await
    {
        Err(_) => panic!("Failed to update validator set"),
        Ok(current_eth_valset_nonce) => {
            assert!(starting_eth_valset_nonce != current_eth_valset_nonce);
            info!("Validator set successfully updated!");
        }
    }
}

// Checks for a MsgValsetUpdatedClaim attestation where every validator is represented
async fn check_valset_update_attestation(
    grpc_client: &mut GravityQueryClient<Channel>,
    keys: &[ValidatorKeys],
) {
    let mut found = true;
    iterate_attestations(grpc_client, &mut |decoded: MsgValsetUpdatedClaim| {
        // Check that each bridge validator is one of the addresses in our keys
        for bridge_val in decoded.members {
            let found_val = keys.iter().any(|key: &ValidatorKeys| {
                let eth_pub_key = key.eth_key.to_address().to_string();
                bridge_val.ethereum_address == eth_pub_key
            });
            if !found_val {
                warn!(
                    "Could not find BridgeValidator eth pub key {} in keys",
                    bridge_val.ethereum_address
                );
            }
            found &= found_val;
        }
    })
    .await;
    assert!(
        found,
        "Could not find the valset updated attestation we were looking for!"
    );
    info!("Found the expected MsgValsetUpdatedClaim attestation");
}

// Tests an ERC20 deposit and panics on failure
#[allow(clippy::too_many_arguments)]
pub async fn test_erc20_deposit_panic(
    web30: &Web3,
    contact: &Contact,
    grpc_client: &mut GravityQueryClient<Channel>,
    dest: CosmosAddress,
    gravity_address: EthAddress,
    erc20_address: EthAddress,
    amount: Uint256,
    timeout: Option<Duration>, // how long to wait for balance on cosmos to change
    expected_change: Option<Uint256>, // provide an expected change when multiple transactions will take place at once
) {
    match test_erc20_deposit_result(
        web30,
        contact,
        grpc_client,
        dest,
        gravity_address,
        erc20_address,
        amount,
        timeout,
        expected_change,
    )
    .await
    {
        Ok(_) => {
            info!("Successfully bridged ERC20!")
        }
        Err(_) => {
            panic!("Failed to bridge ERC20!")
        }
    }
}

/// this function tests Ethereum -> Cosmos deposits of ERC20 tokens
/// it validates the that the contract being called is the gravity contract
/// the erc20 provided is a valid erc20 implementation, sends the prescribed
/// amount of tokens, and then finds the attestations submitted by orchestrators
/// on the Cosmos chain. Finally it checks that the balance has changed by the
/// correct amount, which is either the deposit amount or the 'expected change'
/// provided by the caller
#[allow(clippy::too_many_arguments)]
pub async fn test_erc20_deposit_result(
    web30: &Web3,
    contact: &Contact,
    grpc_client: &mut GravityQueryClient<Channel>,
    dest: CosmosAddress,
    gravity_address: EthAddress,
    erc20_address: EthAddress,
    amount: Uint256,
    timeout: Option<Duration>,
    expected_change: Option<Uint256>, // provide an expected change when multiple transactions will take place at once
) -> Result<(), GravityError> {
    get_valset_nonce(gravity_address, *MINER_ADDRESS, web30)
        .await
        .expect("Incorrect Gravity Address or otherwise unable to contact Gravity");
    web30
        .get_erc20_name(erc20_address, *MINER_ADDRESS)
        .await
        .expect("Not a valid ERC20 contract address");

    let mut grpc_client = grpc_client.clone();

    let start_coin = check_cosmos_balance("gravity", dest, contact).await;

    info!(
        "Sending to Cosmos from {} to {} with amount {}",
        *MINER_ADDRESS, dest, amount
    );
    // we send some erc20 tokens to the gravity contract to register a deposit
    let tx_id = send_to_cosmos(
        erc20_address,
        gravity_address,
        amount.clone(),
        dest,
        *MINER_PRIVATE_KEY,
        None,
        web30,
        vec![],
    )
    .await
    .expect("Failed to send tokens to Cosmos");
    info!("Send to Cosmos txid: {:#066x}", tx_id);

    let _tx_res = web30
        .wait_for_transaction(tx_id, OPERATION_TIMEOUT, None)
        .await
        .expect("Send to cosmos transaction failed to be included into ethereum side");

<<<<<<< HEAD
=======
    check_send_to_cosmos_attestation(&mut grpc_client, erc20_address, dest, *MINER_ADDRESS).await?;

    let start = Instant::now();
>>>>>>> 2b67dedd
    let duration = match timeout {
        Some(w) => w,
        None => TOTAL_TIMEOUT,
    };
    match tokio::time::timeout(duration, async {
        loop {
            match (
                start_coin.clone(),
                check_cosmos_balance("gravity", dest, contact).await,
            ) {
                (Some(start_coin), Some(end_coin)) => {
                    // When a bridge governance vote happens, the orchestrator will replay all incomplete
                    // sends to cosmos on the next send to cosmos transaction, so we need to use expected_change
                    if let Some(expected) = expected_change.clone() {
                        if end_coin.amount.clone() - start_coin.amount.clone() == expected
                            && start_coin.denom == end_coin.denom
                        {
                            info!(
                                "Successfully bridged ERC20 {}{} to Cosmos! Balance is now {}{}",
                                amount, start_coin.denom, end_coin.amount, end_coin.denom
                            );
                            return true;
                        }
                    } else if start_coin.amount + amount.clone() == end_coin.amount
                        && start_coin.denom == end_coin.denom
                    {
                        info!(
                            "Successfully bridged ERC20 {}{} to Cosmos! Balance is now {}{}",
                            amount, start_coin.denom, end_coin.amount, end_coin.denom
                        );
                        return Ok(());
                    }
                } else {
                    let expected_end = start_coin.amount.checked_add(&amount.clone());
                    if expected_end.is_none() {
                        info!(
                            "Expecting overflow from addition of {:?} + {:?}!",
                            start_coin.amount,
                            amount.clone()
                        );
                    } else if start_coin.amount + amount.clone() == end_coin.amount
                        && start_coin.denom == end_coin.denom
                    {
                        info!(
                            "Successfully bridged ERC20 {}{} to Cosmos! Balance is now {}{}",
                            amount, start_coin.denom, end_coin.amount, end_coin.denom
                        );
                        return Ok(());
                    }
                }
                (None, Some(end_coin)) => {
                    // When a bridge governance vote happens, the orchestrator will replay all incomplete
                    // sends to cosmos on the next send to cosmos transaction, so we need to use expected_change
                    if let Some(expected) = expected_change.clone() {
                        if end_coin.amount == expected {
                            info!(
                                "Successfully bridged ERC20 {}{} to Cosmos! Balance is now {}{}",
                                amount, end_coin.denom, end_coin.amount, end_coin.denom,
                            );
                            return true;
                        }
                    } else if amount == end_coin.amount {
                        info!(
                            "Successfully bridged ERC20 {}{} to Cosmos! Balance is now {}{}",
                            amount, end_coin.denom, end_coin.amount, end_coin.denom
                        );
<<<<<<< HEAD
                        return true;
                    } else {
                        panic!("Failed to bridge ERC20!")
                    }
=======
                        return Ok(());
                    }
                } else if amount == end_coin.amount {
                    info!(
                        "Successfully bridged ERC20 {}{} to Cosmos! Balance is now {}{}",
                        amount, end_coin.denom, end_coin.amount, end_coin.denom
                    );
                    return Ok(());
                } else {
                    panic!("Failed to bridge ERC20!")
>>>>>>> 2b67dedd
                }
                _ => {}
            }

            info!("Waiting for ERC20 deposit");
            contact.wait_for_next_block(TOTAL_TIMEOUT).await.unwrap();
        }
    })
    .await
    {
        Err(_) => {
            info!("Have not received erc20 deposit within {:?}", duration);
            false
        }
        Ok(v) => v,
    }
<<<<<<< HEAD
=======
    Err(GravityError::InvalidBridgeStateError(
        "Did not complete deposit!".to_string(),
    ))
>>>>>>> 2b67dedd
}

// Tries up to TOTAL_TIMEOUT time to find a MsgSendToCosmosClaim attestation created in the
// test_erc20_deposit test
async fn check_send_to_cosmos_attestation(
    grpc_client: &mut GravityQueryClient<Channel>,
    erc20_address: EthAddress,
    receiver: CosmosAddress,
    sender: EthAddress,
<<<<<<< HEAD
) {
    match tokio::time::timeout(TOTAL_TIMEOUT, async {
        loop {
            let mut found = false;

            iterate_attestations(grpc_client, &mut |decoded: MsgSendToCosmosClaim| {
                let right_contract = decoded.token_contract == erc20_address.to_string();
                let right_destination = decoded.cosmos_receiver == receiver.to_string();
                let right_sender = decoded.ethereum_sender == sender.to_string();
                found = right_contract && right_destination && right_sender;
            })
            .await;

            if found {
                break;
            } else {
                sleep(Duration::from_secs(5)).await;
            }
        }
    })
    .await
    {
        Err(_) => panic!("Could not find the send_to_cosmos attestation we were looking for!"),
        Ok(_) => info!("Found the expected MsgSendToCosmosClaim attestation"),
    }
=======
) -> Result<(), GravityError> {
    let start = Instant::now();
    let mut found = false;
    loop {
        iterate_attestations(grpc_client, &mut |decoded: MsgSendToCosmosClaim| {
            let right_contract = decoded.token_contract == erc20_address.to_string();
            let right_destination = decoded.cosmos_receiver == receiver.to_string();
            let right_sender = decoded.ethereum_sender == sender.to_string();
            found = right_contract && right_destination && right_sender;
        })
        .await;
        if found {
            break;
        } else if Instant::now() - start > TOTAL_TIMEOUT {
            return Err(GravityError::InvalidBridgeStateError(
                "Could not find the send_to_cosmos attestation we were looking for!".to_string(),
            ));
        }
        info!("Looking for send_to_cosmos attestations");
        delay_for(Duration::from_secs(10)).await;
    }
    info!("Found the expected MsgSendToCosmosClaim attestation");
    Ok(())
>>>>>>> 2b67dedd
}

#[allow(clippy::too_many_arguments)]
async fn test_batch(
    contact: &Contact,
    grpc_client: &mut GravityQueryClient<Channel>,
    web30: &Web3,
    dest_eth_address: EthAddress,
    gravity_address: EthAddress,
    requester_cosmos_private_key: CosmosPrivateKey,
    dest_cosmos_private_key: CosmosPrivateKey,
    erc20_contract: EthAddress,
) {
    get_valset_nonce(gravity_address, *MINER_ADDRESS, web30)
        .await
        .expect("Incorrect Gravity Address or otherwise unable to contact Gravity");

    let mut grpc_client = grpc_client.clone();
    let dest_cosmos_address = dest_cosmos_private_key
        .to_address(&contact.get_prefix())
        .unwrap();
    let coin = check_cosmos_balance("gravity", dest_cosmos_address, contact)
        .await
        .unwrap();
    let token_name = coin.denom;
    let amount = coin.amount;

    let bridge_denom_fee = Coin {
        denom: token_name.clone(),
        amount: 1u64.into(),
    };
    let amount = amount - 5u64.into();
    info!(
        "Sending {}{} from {} on Cosmos back to Ethereum",
        amount, token_name, dest_cosmos_address
    );

    let res = send_to_eth(
        dest_cosmos_private_key,
        dest_eth_address,
        Coin {
            denom: token_name.clone(),
            amount: amount.clone(),
        },
        bridge_denom_fee.clone(),
        bridge_denom_fee.clone(),
        contact,
    )
    .await
    .unwrap();
    info!("Sent tokens to Ethereum with {:?}", res);

    info!("Requesting transaction batch");
    send_request_batch(
        requester_cosmos_private_key,
        token_name.clone(),
        get_fee(),
        contact,
    )
    .await
    .unwrap();

    contact.wait_for_next_block(TOTAL_TIMEOUT).await.unwrap();
    let requester_address = requester_cosmos_private_key
        .to_address(&contact.get_prefix())
        .unwrap();
    get_oldest_unsigned_transaction_batches(
        &mut grpc_client,
        requester_address,
        contact.get_prefix(),
    )
    .await
    .expect("Failed to get batch to sign");

    let starting_batch_nonce =
        get_tx_batch_nonce(gravity_address, erc20_contract, *MINER_ADDRESS, web30)
            .await
            .expect("Failed to get current eth valset");

    match tokio::time::timeout(TOTAL_TIMEOUT, async {
        loop {
            let current_eth_batch_nonce =
                get_tx_batch_nonce(gravity_address, erc20_contract, *MINER_ADDRESS, web30)
                    .await
                    .expect("Failed to get current eth tx batch nonce");

            if starting_batch_nonce == current_eth_batch_nonce {
                info!(
                    "Batch is not yet submitted {}>, waiting",
                    current_eth_batch_nonce
                );
                sleep(Duration::from_secs(4)).await;
            } else {
                return current_eth_batch_nonce;
            }
        }
    })
    .await
    {
        Err(_) => panic!("Failed to submit transaction batch set"),
        Ok(current_eth_batch_nonce) => {
            let txid = web30
                .send_transaction(
                    dest_eth_address,
                    Vec::new(),
                    1_000_000_000_000_000_000u128.into(),
                    *MINER_ADDRESS,
                    &MINER_PRIVATE_KEY,
                    vec![],
                )
                .await
                .expect("Failed to send Eth to validator {}");
            web30
                .wait_for_transaction(txid, TOTAL_TIMEOUT, None)
                .await
                .unwrap();

            // we have to send this address one eth so that it can perform contract calls
            send_one_eth(dest_eth_address, web30).await;
            assert_eq!(
                web30
                    .get_erc20_balance(erc20_contract, dest_eth_address)
                    .await
                    .unwrap(),
                amount
            );
            info!(
                "Successfully updated txbatch nonce to {} and sent {}{} tokens to Ethereum!",
                current_eth_batch_nonce, amount, token_name
            );
        }
    }
<<<<<<< HEAD
=======

    if web30.eth_get_balance(dest_eth_address).await.unwrap() == 0u8.into() {
        // we have to send this address one eth so that it can perform contract calls
        send_one_eth(dest_eth_address, web30).await;
    }

    check_erc20_balance(erc20_contract, amount.clone(), dest_eth_address, web30).await;
    info!(
        "Successfully updated txbatch nonce to {} and sent {}{} tokens to Ethereum!",
        current_eth_batch_nonce, amount, token_name
    );
>>>>>>> 2b67dedd
}

// this function submits a EthereumBridgeDepositClaim to the module with a given nonce. This can be set to be a nonce that has
// already been submitted to test the nonce functionality.
#[allow(clippy::too_many_arguments)]
async fn submit_duplicate_erc20_send(
    nonce: u64,
    contact: &Contact,
    erc20_address: EthAddress,
    amount: Uint256,
    receiver: CosmosAddress,
    keys: &[ValidatorKeys],
) {
    let start_coin = check_cosmos_balance("gravity", receiver, contact)
        .await
        .expect("Did not find coins!");

    let ethereum_sender = "0x912fd21d7a69678227fe6d08c64222db41477ba0"
        .parse()
        .unwrap();

    let event = SendToCosmosEvent {
        event_nonce: nonce,
        block_height: 500u16.into(),
        erc20: erc20_address,
        sender: ethereum_sender,
        destination: receiver.to_string(),
        validated_destination: Some(receiver),
        amount,
    };

    // iterate through all validators and try to send an event with duplicate nonce
    for k in keys.iter() {
        let start = Instant::now();
        let mut res = Err(CosmosGrpcError::BadInput("Dummy Error".to_string()));
        while Instant::now() - start < TOTAL_TIMEOUT {
            let c_key = k.orch_key;
            res = send_ethereum_claims(
                contact,
                c_key,
                vec![event.clone()],
                vec![],
                vec![],
                vec![],
                vec![],
                get_fee(),
            )
            .await;
            if res.is_ok() {
                break;
            }
        }
        info!("Submitted duplicate sendToCosmos event: {:?}", res);
        res.unwrap();
    }

    contact.wait_for_next_block(TOTAL_TIMEOUT).await.unwrap();

    if let Some(end_coin) = check_cosmos_balance("gravity", receiver, contact).await {
        if start_coin.amount == end_coin.amount && start_coin.denom == end_coin.denom {
            info!("Successfully failed to duplicate ERC20!");
        } else {
            panic!("Duplicated ERC20!")
        }
    } else {
        panic!("Duplicate test failed for unknown reasons!");
    }
}<|MERGE_RESOLUTION|>--- conflicted
+++ resolved
@@ -28,14 +28,8 @@
 use prost::Message;
 use rand::Rng;
 use std::any::type_name;
-<<<<<<< HEAD
 use std::time::{Duration, Instant};
 use tokio::time::sleep;
-=======
-use std::time::Duration;
-use std::time::Instant;
-use tokio::time::sleep as delay_for;
->>>>>>> 2b67dedd
 use tonic::transport::Channel;
 use web30::client::Web3;
 
@@ -401,36 +395,22 @@
         .await
         .expect("Send to cosmos transaction failed to be included into ethereum side");
 
-<<<<<<< HEAD
-=======
     check_send_to_cosmos_attestation(&mut grpc_client, erc20_address, dest, *MINER_ADDRESS).await?;
 
-    let start = Instant::now();
->>>>>>> 2b67dedd
     let duration = match timeout {
         Some(w) => w,
         None => TOTAL_TIMEOUT,
     };
     match tokio::time::timeout(duration, async {
-        loop {
-            match (
-                start_coin.clone(),
-                check_cosmos_balance("gravity", dest, contact).await,
-            ) {
-                (Some(start_coin), Some(end_coin)) => {
-                    // When a bridge governance vote happens, the orchestrator will replay all incomplete
-                    // sends to cosmos on the next send to cosmos transaction, so we need to use expected_change
-                    if let Some(expected) = expected_change.clone() {
-                        if end_coin.amount.clone() - start_coin.amount.clone() == expected
-                            && start_coin.denom == end_coin.denom
-                        {
-                            info!(
-                                "Successfully bridged ERC20 {}{} to Cosmos! Balance is now {}{}",
-                                amount, start_coin.denom, end_coin.amount, end_coin.denom
-                            );
-                            return true;
-                        }
-                    } else if start_coin.amount + amount.clone() == end_coin.amount
+        match (
+            start_coin.clone(),
+            check_cosmos_balance("gravity", dest, contact).await,
+        ) {
+            (Some(start_coin), Some(end_coin)) => {
+                // When a bridge governance vote happens, the orchestrator will replay all incomplete
+                // sends to cosmos on the next send to cosmos transaction, so we need to use expected_change
+                if let Some(expected) = expected_change.clone() {
+                    if end_coin.amount.clone() - start_coin.amount.clone() == expected
                         && start_coin.denom == end_coin.denom
                     {
                         info!(
@@ -457,28 +437,16 @@
                         return Ok(());
                     }
                 }
-                (None, Some(end_coin)) => {
-                    // When a bridge governance vote happens, the orchestrator will replay all incomplete
-                    // sends to cosmos on the next send to cosmos transaction, so we need to use expected_change
-                    if let Some(expected) = expected_change.clone() {
-                        if end_coin.amount == expected {
-                            info!(
-                                "Successfully bridged ERC20 {}{} to Cosmos! Balance is now {}{}",
-                                amount, end_coin.denom, end_coin.amount, end_coin.denom,
-                            );
-                            return true;
-                        }
-                    } else if amount == end_coin.amount {
+            }
+            (None, Some(end_coin)) => {
+                // When a bridge governance vote happens, the orchestrator will replay all incomplete
+                // sends to cosmos on the next send to cosmos transaction, so we need to use expected_change
+                if let Some(expected) = expected_change.clone() {
+                    if end_coin.amount == expected {
                         info!(
                             "Successfully bridged ERC20 {}{} to Cosmos! Balance is now {}{}",
-                            amount, end_coin.denom, end_coin.amount, end_coin.denom
+                            amount, end_coin.denom, end_coin.amount, end_coin.denom,
                         );
-<<<<<<< HEAD
-                        return true;
-                    } else {
-                        panic!("Failed to bridge ERC20!")
-                    }
-=======
                         return Ok(());
                     }
                 } else if amount == end_coin.amount {
@@ -489,29 +457,19 @@
                     return Ok(());
                 } else {
                     panic!("Failed to bridge ERC20!")
->>>>>>> 2b67dedd
                 }
-                _ => {}
-            }
-
-            info!("Waiting for ERC20 deposit");
-            contact.wait_for_next_block(TOTAL_TIMEOUT).await.unwrap();
-        }
+            }
+            _ => {}
+        }
+        info!("Waiting for ERC20 deposit");
+        contact.wait_for_next_block(TOTAL_TIMEOUT).await.unwrap();
     })
     .await
     {
-        Err(_) => {
-            info!("Have not received erc20 deposit within {:?}", duration);
-            false
-        }
-        Ok(v) => v,
-    }
-<<<<<<< HEAD
-=======
-    Err(GravityError::InvalidBridgeStateError(
-        "Did not complete deposit!".to_string(),
-    ))
->>>>>>> 2b67dedd
+        Err(_) => Err(GravityError::InvalidBridgeStateError(
+            "Did not complete deposit!".to_string(),
+        )),
+    }
 }
 
 // Tries up to TOTAL_TIMEOUT time to find a MsgSendToCosmosClaim attestation created in the
@@ -521,8 +479,7 @@
     erc20_address: EthAddress,
     receiver: CosmosAddress,
     sender: EthAddress,
-<<<<<<< HEAD
-) {
+) -> Result<(), GravityError> {
     match tokio::time::timeout(TOTAL_TIMEOUT, async {
         loop {
             let mut found = false;
@@ -544,34 +501,14 @@
     })
     .await
     {
-        Err(_) => panic!("Could not find the send_to_cosmos attestation we were looking for!"),
-        Ok(_) => info!("Found the expected MsgSendToCosmosClaim attestation"),
-    }
-=======
-) -> Result<(), GravityError> {
-    let start = Instant::now();
-    let mut found = false;
-    loop {
-        iterate_attestations(grpc_client, &mut |decoded: MsgSendToCosmosClaim| {
-            let right_contract = decoded.token_contract == erc20_address.to_string();
-            let right_destination = decoded.cosmos_receiver == receiver.to_string();
-            let right_sender = decoded.ethereum_sender == sender.to_string();
-            found = right_contract && right_destination && right_sender;
-        })
-        .await;
-        if found {
-            break;
-        } else if Instant::now() - start > TOTAL_TIMEOUT {
-            return Err(GravityError::InvalidBridgeStateError(
-                "Could not find the send_to_cosmos attestation we were looking for!".to_string(),
-            ));
-        }
-        info!("Looking for send_to_cosmos attestations");
-        delay_for(Duration::from_secs(10)).await;
-    }
-    info!("Found the expected MsgSendToCosmosClaim attestation");
-    Ok(())
->>>>>>> 2b67dedd
+        Err(_) => Err(GravityError::InvalidBridgeStateError(
+            "Could not find the send_to_cosmos attestation we were looking for!".to_string(),
+        )),
+        Ok(_) => {
+            info!("Found the expected MsgSendToCosmosClaim attestation");
+            Ok(())
+        }
+    }
 }
 
 #[allow(clippy::too_many_arguments)]
@@ -673,51 +610,17 @@
     {
         Err(_) => panic!("Failed to submit transaction batch set"),
         Ok(current_eth_batch_nonce) => {
-            let txid = web30
-                .send_transaction(
-                    dest_eth_address,
-                    Vec::new(),
-                    1_000_000_000_000_000_000u128.into(),
-                    *MINER_ADDRESS,
-                    &MINER_PRIVATE_KEY,
-                    vec![],
-                )
-                .await
-                .expect("Failed to send Eth to validator {}");
-            web30
-                .wait_for_transaction(txid, TOTAL_TIMEOUT, None)
-                .await
-                .unwrap();
-
-            // we have to send this address one eth so that it can perform contract calls
-            send_one_eth(dest_eth_address, web30).await;
-            assert_eq!(
-                web30
-                    .get_erc20_balance(erc20_contract, dest_eth_address)
-                    .await
-                    .unwrap(),
-                amount
-            );
+            if web30.eth_get_balance(dest_eth_address).await.unwrap() == 0u8.into() {
+                // we have to send this address one eth so that it can perform contract calls
+                send_one_eth(dest_eth_address, web30).await;
+            }
+            check_erc20_balance(erc20_contract, amount.clone(), dest_eth_address, web30).await;
             info!(
                 "Successfully updated txbatch nonce to {} and sent {}{} tokens to Ethereum!",
                 current_eth_batch_nonce, amount, token_name
             );
         }
     }
-<<<<<<< HEAD
-=======
-
-    if web30.eth_get_balance(dest_eth_address).await.unwrap() == 0u8.into() {
-        // we have to send this address one eth so that it can perform contract calls
-        send_one_eth(dest_eth_address, web30).await;
-    }
-
-    check_erc20_balance(erc20_contract, amount.clone(), dest_eth_address, web30).await;
-    info!(
-        "Successfully updated txbatch nonce to {} and sent {}{} tokens to Ethereum!",
-        current_eth_batch_nonce, amount, token_name
-    );
->>>>>>> 2b67dedd
 }
 
 // this function submits a EthereumBridgeDepositClaim to the module with a given nonce. This can be set to be a nonce that has
