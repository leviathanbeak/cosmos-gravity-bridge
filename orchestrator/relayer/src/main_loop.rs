--- conflicted
+++ resolved
@@ -40,13 +40,9 @@
             get_gravity_id(gravity_contract_address, our_ethereum_address, &web3).await;
         if gravity_id.is_err() {
             error!("Failed to get GravityID, check your Eth node");
-<<<<<<< HEAD
-            continue;
-=======
             return Err(GravityError::ValidationError(
                 "Failed to get GravityID".into(),
             ));
->>>>>>> 0e053c0e
         }
         let gravity_id = gravity_id.unwrap();
 
