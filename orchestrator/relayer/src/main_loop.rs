use crate::request_batches::request_batches;
use crate::{
    batch_relaying::relay_batches, find_latest_valset::find_latest_valset,
    logic_call_relaying::relay_logic_calls, valset_relaying::relay_valsets,
};
use clarity::address::Address as EthAddress;
use clarity::PrivateKey as EthPrivateKey;
<<<<<<< HEAD
use ethereum_gravity::utils::get_gravity_id_with_retry;
=======
use deep_space::{Coin, Contact, PrivateKey as CosmosPrivateKey};
>>>>>>> ed6087f7
use gravity_proto::gravity::query_client::QueryClient as GravityQueryClient;
use gravity_utils::{error::GravityError, types::RelayerConfig};
use std::time::Duration;
use tokio::time::sleep;
use tonic::transport::Channel;
use web30::client::Web3;

pub const TIMEOUT: Duration = Duration::from_secs(10);

/// This function contains the orchestrator primary loop, it is broken out of the main loop so that
/// it can be called in the test runner for easier orchestration of multi-node tests
#[allow(clippy::too_many_arguments)]
pub async fn relayer_main_loop(
    ethereum_key: EthPrivateKey,
    cosmos_key: Option<CosmosPrivateKey>,
    cosmos_fee: Option<Coin>,
    web3: Web3,
    contact: Contact,
    grpc_client: GravityQueryClient<Channel>,
    gravity_contract_address: EthAddress,
<<<<<<< HEAD
    relayer_config: &RelayerConfig,
    wait_time: Option<Duration>,
) -> Result<(), GravityError> {
=======
    gravity_id: String,
    relayer_config: RelayerConfig,
) {
>>>>>>> ed6087f7
    let mut grpc_client = grpc_client;
    let our_ethereum_address = ethereum_key.to_address();

    let gravity_id = get_gravity_id_with_retry(
        gravity_contract_address,
        our_ethereum_address,
        &web3,
        wait_time,
    )
    .await;

    // timeout expired - ethreum node not reachable
    if gravity_id.is_err() {
        return Err(GravityError::UnrecoverableError(
            "Failed to get GravityID, check your ethereum node".into(),
        ));
    }

    let gravity_id = gravity_id.unwrap();

    loop {
        let (async_result, _) = tokio::join!(
            async {
                let current_valset =
                    find_latest_valset(&mut grpc_client, gravity_contract_address, &web3).await;

<<<<<<< HEAD
                if current_valset.is_err() {
                    error!("Could not get current valset! {:?}", current_valset);
                    return Ok(());
                }

                let current_valset = current_valset.unwrap();

                relay_valsets(
                    &current_valset,
                    ethereum_key,
                    &web3,
                    &mut grpc_client,
                    gravity_contract_address,
                    gravity_id.clone(),
                    LOOP_SPEED,
                    relayer_config,
                )
                .await;

                relay_batches(
                    &current_valset,
                    ethereum_key,
                    &web3,
                    &mut grpc_client,
                    gravity_contract_address,
                    gravity_id.clone(),
                    LOOP_SPEED,
                    relayer_config,
                )
                .await;

                relay_logic_calls(
                    &current_valset,
                    ethereum_key,
                    &web3,
                    &mut grpc_client,
                    gravity_contract_address,
                    gravity_id.clone(),
                    LOOP_SPEED,
                    relayer_config,
                )
                .await;

                Ok(())
            },
            sleep(LOOP_SPEED)
        );

        if let Err(e) = async_result {
            return Err(e);
=======
        let current_valset =
            find_latest_valset(&mut grpc_client, gravity_contract_address, &web3).await;
        if current_valset.is_err() {
            error!("Could not get current valset! {:?}", current_valset);
            continue;
        }
        let current_valset = current_valset.unwrap();

        relay_valsets(
            current_valset.clone(),
            ethereum_key,
            &web3,
            &mut grpc_client,
            gravity_contract_address,
            gravity_id.clone(),
            TIMEOUT,
            relayer_config.clone(),
        )
        .await;

        relay_batches(
            current_valset.clone(),
            ethereum_key,
            &web3,
            &mut grpc_client,
            gravity_contract_address,
            gravity_id.clone(),
            TIMEOUT,
            relayer_config.clone(),
        )
        .await;

        relay_logic_calls(
            current_valset,
            ethereum_key,
            &web3,
            &mut grpc_client,
            gravity_contract_address,
            gravity_id.clone(),
            TIMEOUT,
            relayer_config.clone(),
        )
        .await;

        if let (Some(cosmos_key), Some(cosmos_fee)) = (cosmos_key, cosmos_fee.clone()) {
            request_batches(
                &contact,
                &web3,
                &mut grpc_client,
                relayer_config.batch_request_mode,
                ethereum_key.to_address(),
                cosmos_key,
                cosmos_fee,
            )
            .await
        }

        // a bit of logic that tires to keep things running every relayer_loop_speed seconds exactly
        // this is not required for any specific reason. In fact we expect and plan for
        // the timing being off significantly
        let elapsed = Instant::now() - loop_start;
        let loop_speed = Duration::from_secs(relayer_config.relayer_loop_speed);
        if elapsed < loop_speed {
            delay_for(loop_speed - elapsed).await;
>>>>>>> ed6087f7
        }
    }
}<|MERGE_RESOLUTION|>--- conflicted
+++ resolved
@@ -5,11 +5,7 @@
 };
 use clarity::address::Address as EthAddress;
 use clarity::PrivateKey as EthPrivateKey;
-<<<<<<< HEAD
-use ethereum_gravity::utils::get_gravity_id_with_retry;
-=======
 use deep_space::{Coin, Contact, PrivateKey as CosmosPrivateKey};
->>>>>>> ed6087f7
 use gravity_proto::gravity::query_client::QueryClient as GravityQueryClient;
 use gravity_utils::{error::GravityError, types::RelayerConfig};
 use std::time::Duration;
@@ -30,34 +26,10 @@
     contact: Contact,
     grpc_client: GravityQueryClient<Channel>,
     gravity_contract_address: EthAddress,
-<<<<<<< HEAD
+    gravity_id: String,
     relayer_config: &RelayerConfig,
-    wait_time: Option<Duration>,
 ) -> Result<(), GravityError> {
-=======
-    gravity_id: String,
-    relayer_config: RelayerConfig,
-) {
->>>>>>> ed6087f7
     let mut grpc_client = grpc_client;
-    let our_ethereum_address = ethereum_key.to_address();
-
-    let gravity_id = get_gravity_id_with_retry(
-        gravity_contract_address,
-        our_ethereum_address,
-        &web3,
-        wait_time,
-    )
-    .await;
-
-    // timeout expired - ethreum node not reachable
-    if gravity_id.is_err() {
-        return Err(GravityError::UnrecoverableError(
-            "Failed to get GravityID, check your ethereum node".into(),
-        ));
-    }
-
-    let gravity_id = gravity_id.unwrap();
 
     loop {
         let (async_result, _) = tokio::join!(
@@ -65,7 +37,6 @@
                 let current_valset =
                     find_latest_valset(&mut grpc_client, gravity_contract_address, &web3).await;
 
-<<<<<<< HEAD
                 if current_valset.is_err() {
                     error!("Could not get current valset! {:?}", current_valset);
                     return Ok(());
@@ -80,7 +51,7 @@
                     &mut grpc_client,
                     gravity_contract_address,
                     gravity_id.clone(),
-                    LOOP_SPEED,
+                    TIMEOUT,
                     relayer_config,
                 )
                 .await;
@@ -92,7 +63,7 @@
                     &mut grpc_client,
                     gravity_contract_address,
                     gravity_id.clone(),
-                    LOOP_SPEED,
+                    TIMEOUT,
                     relayer_config,
                 )
                 .await;
@@ -104,84 +75,31 @@
                     &mut grpc_client,
                     gravity_contract_address,
                     gravity_id.clone(),
-                    LOOP_SPEED,
+                    TIMEOUT,
                     relayer_config,
                 )
                 .await;
 
+                if let (Some(cosmos_key), Some(cosmos_fee)) = (cosmos_key, cosmos_fee.clone()) {
+                    request_batches(
+                        &contact,
+                        &web3,
+                        &mut grpc_client,
+                        relayer_config.batch_request_mode,
+                        ethereum_key.to_address(),
+                        cosmos_key,
+                        cosmos_fee,
+                    )
+                    .await
+                }
+
                 Ok(())
             },
-            sleep(LOOP_SPEED)
+            sleep(TIMEOUT)
         );
 
         if let Err(e) = async_result {
             return Err(e);
-=======
-        let current_valset =
-            find_latest_valset(&mut grpc_client, gravity_contract_address, &web3).await;
-        if current_valset.is_err() {
-            error!("Could not get current valset! {:?}", current_valset);
-            continue;
-        }
-        let current_valset = current_valset.unwrap();
-
-        relay_valsets(
-            current_valset.clone(),
-            ethereum_key,
-            &web3,
-            &mut grpc_client,
-            gravity_contract_address,
-            gravity_id.clone(),
-            TIMEOUT,
-            relayer_config.clone(),
-        )
-        .await;
-
-        relay_batches(
-            current_valset.clone(),
-            ethereum_key,
-            &web3,
-            &mut grpc_client,
-            gravity_contract_address,
-            gravity_id.clone(),
-            TIMEOUT,
-            relayer_config.clone(),
-        )
-        .await;
-
-        relay_logic_calls(
-            current_valset,
-            ethereum_key,
-            &web3,
-            &mut grpc_client,
-            gravity_contract_address,
-            gravity_id.clone(),
-            TIMEOUT,
-            relayer_config.clone(),
-        )
-        .await;
-
-        if let (Some(cosmos_key), Some(cosmos_fee)) = (cosmos_key, cosmos_fee.clone()) {
-            request_batches(
-                &contact,
-                &web3,
-                &mut grpc_client,
-                relayer_config.batch_request_mode,
-                ethereum_key.to_address(),
-                cosmos_key,
-                cosmos_fee,
-            )
-            .await
-        }
-
-        // a bit of logic that tires to keep things running every relayer_loop_speed seconds exactly
-        // this is not required for any specific reason. In fact we expect and plan for
-        // the timing being off significantly
-        let elapsed = Instant::now() - loop_start;
-        let loop_speed = Duration::from_secs(relayer_config.relayer_loop_speed);
-        if elapsed < loop_speed {
-            delay_for(loop_speed - elapsed).await;
->>>>>>> ed6087f7
         }
     }
 }