--- conflicted
+++ resolved
@@ -4,14 +4,9 @@
 use cosmos_gravity::query::get_latest_transaction_batches;
 use cosmos_gravity::query::get_transaction_batch_signatures;
 use ethereum_gravity::message_signatures::encode_tx_batch_confirm_hashed;
-<<<<<<< HEAD
-use ethereum_gravity::utils::{downcast_to_u128, get_tx_batch_nonce};
-use ethereum_gravity::{one_eth, submit_batch::send_eth_transaction_batch};
-use futures::stream::{self, StreamExt};
-=======
 use ethereum_gravity::submit_batch::send_eth_transaction_batch;
 use ethereum_gravity::utils::get_tx_batch_nonce;
->>>>>>> ed6087f7
+use futures::stream::{self, StreamExt};
 use gravity_proto::gravity::query_client::QueryClient as GravityQueryClient;
 use gravity_utils::num_conversion::print_eth;
 use gravity_utils::num_conversion::print_gwei;
@@ -49,7 +44,7 @@
     gravity_contract_address: EthAddress,
     gravity_id: String,
     timeout: Duration,
-    config: RelayerConfig,
+    config: &RelayerConfig,
 ) {
     let possible_batches =
         get_batches_and_signatures(current_valset, grpc_client, gravity_id.clone()).await;
@@ -226,7 +221,7 @@
     gravity_id: String,
     timeout: Duration,
     possible_batches: HashMap<EthAddress, Vec<SubmittableBatch>>,
-    config: RelayerConfig,
+    config: &RelayerConfig,
 ) {
     let our_ethereum_address = ethereum_key.to_address();
     let ethereum_block_height = if let Ok(bn) = web3.eth_block_number().await {
@@ -236,7 +231,7 @@
         return;
     };
 
-    let data_holder = Arc::new((ethereum_block_height, current_valset, gravity_id));
+    let data_holder = Arc::new((ethereum_block_height, current_valset, gravity_id, config));
 
     // requests data from Ethereum only once per token type, this is valid because we are
     // iterating from oldest to newest, so submitting a batch earlier in the loop won't
@@ -246,7 +241,7 @@
     stream::iter(possible_batches)
         .zip(stream::repeat(data_holder.clone()))
         .for_each_concurrent(2, |((token_type, batches), data_holder)| async move {
-            let (ethereum_block_height, current_valset, gravity_id) = &*data_holder;
+            let (ethereum_block_height, current_valset, gravity_id, config) = &*data_holder;
             let erc20_contract = token_type;
 
             let latest_ethereum_batch = get_tx_batch_nonce(
@@ -279,8 +274,23 @@
                     );
                     continue;
                 }
-<<<<<<< HEAD
-=======
+
+            let latest_cosmos_batch_nonce = oldest_signed_batch.clone().nonce;
+            if latest_cosmos_batch_nonce > latest_ethereum_batch {
+                let cost = ethereum_gravity::submit_batch::estimate_tx_batch_cost(
+                    current_valset,
+                    oldest_signed_batch.clone(),
+                    &oldest_signatures,
+                    web3,
+                    gravity_contract_address,
+                    gravity_id.clone(),
+                    ethereum_key,
+                )
+                .await;
+                if cost.is_err() {
+                    error!("Batch cost estimate failed with {:?}", cost);
+                    continue;
+                }
                 let cost = cost.unwrap();
 
                 info!(
@@ -301,73 +311,29 @@
                     &config.batch_relaying_mode,
                 )
                 .await;
->>>>>>> ed6087f7
-
-                let latest_cosmos_batch_nonce = oldest_signed_batch.clone().nonce;
-                if latest_cosmos_batch_nonce > latest_ethereum_batch {
-                    let cost = ethereum_gravity::submit_batch::estimate_tx_batch_cost(
+
+                if should_relay {
+                    let res = send_eth_transaction_batch(
                         current_valset,
-                        oldest_signed_batch.clone(),
+                        oldest_signed_batch,
                         &oldest_signatures,
                         web3,
+                        timeout,
                         gravity_contract_address,
                         gravity_id.clone(),
                         ethereum_key,
                     )
                     .await;
-
-                    if cost.is_err() {
-                        error!("Batch cost estimate failed with {:?}", cost);
-                        continue;
+                    if res.is_err() {
+                        info!("Batch submission failed with {:?}", res);
                     }
-                    let cost = cost.unwrap();
+                } else {
                     info!(
-<<<<<<< HEAD
-                        "We have detected latest batch {} but latest on Ethereum is {} This batch is estimated to cost {} Gas / {:.4} ETH to submit",
-                        latest_cosmos_batch_nonce,
-                        latest_ethereum_batch,
-                        cost.gas_price.clone(),
-                        downcast_to_u128(cost.get_total()).unwrap() as f32
-                            / downcast_to_u128(one_eth()).unwrap() as f32
-=======
                         "Not relaying batch {}/{} due to it not being profitable",
                         oldest_signed_batch.token_contract, oldest_signed_batch.nonce
->>>>>>> ed6087f7
-                    );
-                    // TODO: Convert the other methods to this style
-                    let should_relay = if config.batch_market_enabled {
-                        should_relay_batch(
-                            web3,
-                            &oldest_signed_batch,
-                            cost.get_total(),
-                            our_ethereum_address,
-                        )
-                        .await
-                    } else {
-                        true
-                    };
-                    if should_relay {
-                        let res = send_eth_transaction_batch(
-                            current_valset,
-                            oldest_signed_batch,
-                            &oldest_signatures,
-                            web3,
-                            timeout,
-                            gravity_contract_address,
-                            gravity_id.clone(),
-                            ethereum_key,
-                        )
-                        .await;
-                        if res.is_err() {
-                            info!("Batch submission failed with {:?}", res);
-                        }
-                    } else {
-                        info!(
-                            "Not relaying batch due to it not being profitable: {:?}",
-                            oldest_signed_batch
-                        );
-                    }
-                }
+                                            );
+                }
+            }
             }
         })
         .await;
