[package]
authors = ["Justin Kilpatrick <justin@althea.net>"]
edition = "2018"
name = "cosmos_gravity"
version = "0.1.0"

# See more keys and their definitions at https://doc.rust-lang.org/cargo/reference/manifest.html

[dependencies]
ethereum_gravity = {path = "../ethereum_gravity"}
gravity_proto = {path = "../gravity_proto/"}
gravity_utils = {path = "../gravity_utils"}

<<<<<<< HEAD
clarity = "0.5"
deep_space = "2.4"
=======
deep_space = "2.6"
clarity = "0.4"
serde = "1.0"
num256 = "0.3"
>>>>>>> 2b67dedd
log = "0.4"
num256 = "0.3"
prost-types = "0.7"
serde = "1.0"
sha3 = "0.9"
<<<<<<< HEAD
tokio = {version = "1.4", features = ["macros", "rt-multi-thread"]}
tonic = "0.4"
web30 = {git = "https://github.com/onomyprotocol/web30.git", rev = "0f96ccd53867bafe4c08ae59a1266ec0256e1cd4"}
=======
tokio = "1.4"
web30 = "0.17"
tonic = "0.6"
prost-types = "0.9"
>>>>>>> 2b67dedd

[dev-dependencies]
env_logger = "0.9"
rand = "0.8"<|MERGE_RESOLUTION|>--- conflicted
+++ resolved
@@ -11,30 +11,16 @@
 gravity_proto = {path = "../gravity_proto/"}
 gravity_utils = {path = "../gravity_utils"}
 
-<<<<<<< HEAD
 clarity = "0.5"
-deep_space = "2.4"
-=======
 deep_space = "2.6"
-clarity = "0.4"
-serde = "1.0"
-num256 = "0.3"
->>>>>>> 2b67dedd
 log = "0.4"
 num256 = "0.3"
-prost-types = "0.7"
+prost-types = "0.9"
 serde = "1.0"
 sha3 = "0.9"
-<<<<<<< HEAD
 tokio = {version = "1.4", features = ["macros", "rt-multi-thread"]}
-tonic = "0.4"
+tonic = "0.6"
 web30 = {git = "https://github.com/onomyprotocol/web30.git", rev = "0f96ccd53867bafe4c08ae59a1266ec0256e1cd4"}
-=======
-tokio = "1.4"
-web30 = "0.17"
-tonic = "0.6"
-prost-types = "0.9"
->>>>>>> 2b67dedd
 
 [dev-dependencies]
 env_logger = "0.9"
