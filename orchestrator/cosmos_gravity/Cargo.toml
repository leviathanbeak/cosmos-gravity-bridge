[package]
authors = ["Justin Kilpatrick <justin@althea.net>"]
edition = "2018"
name = "cosmos_gravity"
version = "0.1.0"

# See more keys and their definitions at https://doc.rust-lang.org/cargo/reference/manifest.html

[dependencies]
ethereum_gravity = {path = "../ethereum_gravity"}
gravity_proto = {path = "../gravity_proto/"}
gravity_utils = {path = "../gravity_utils"}

<<<<<<< HEAD
clarity = "0.5"
deep_space = "2.6"
log = "0.4"
num256 = "0.3"
prost-types = "0.9"
serde = "1.0"
sha3 = "0.9"
tokio = {version = "1.4", features = ["macros", "rt-multi-thread"]}
=======
deep_space = "2.8"
clarity = "0.5"
serde = "1.0"
num256 = "0.3"
log = "0.4"
sha3 = "0.10"
tokio = "1.4"
web30 = "0.17"
>>>>>>> e6f0f9cc
tonic = "0.6"
web30 = {git = "https://github.com/onomyprotocol/web30.git", rev = "0f96ccd53867bafe4c08ae59a1266ec0256e1cd4"}

[dev-dependencies]
env_logger = "0.9"
rand = "0.8"<|MERGE_RESOLUTION|>--- conflicted
+++ resolved
@@ -11,25 +11,14 @@
 gravity_proto = {path = "../gravity_proto/"}
 gravity_utils = {path = "../gravity_utils"}
 
-<<<<<<< HEAD
 clarity = "0.5"
-deep_space = "2.6"
+deep_space = "2.8"
 log = "0.4"
 num256 = "0.3"
 prost-types = "0.9"
 serde = "1.0"
-sha3 = "0.9"
+sha3 = "0.10"
 tokio = {version = "1.4", features = ["macros", "rt-multi-thread"]}
-=======
-deep_space = "2.8"
-clarity = "0.5"
-serde = "1.0"
-num256 = "0.3"
-log = "0.4"
-sha3 = "0.10"
-tokio = "1.4"
-web30 = "0.17"
->>>>>>> e6f0f9cc
 tonic = "0.6"
 web30 = {git = "https://github.com/onomyprotocol/web30.git", rev = "0f96ccd53867bafe4c08ae59a1266ec0256e1cd4"}
 
