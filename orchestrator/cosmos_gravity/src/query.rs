--- conflicted
+++ resolved
@@ -277,11 +277,8 @@
             sender_address: sender_address.to_string(),
         })
         .await?;
-<<<<<<< HEAD
 
     Ok(response.into_inner())
-=======
-    Ok(request.into_inner())
 }
 
 /// Gets erc20 for a given denom, this can take two forms a gravity0x... address where it's really
@@ -318,5 +315,4 @@
 ) -> Result<QueryBatchFeeResponse, GravityError> {
     let request = client.batch_fees(QueryBatchFeeRequest {}).await?;
     Ok(request.into_inner())
->>>>>>> ed6087f7
 }