use std::convert::TryFrom;

use clarity::Address as EthAddress;
use deep_space::address::Address;
use gravity_proto::gravity::query_client::QueryClient as GravityQueryClient;
use gravity_proto::gravity::Attestation;
use gravity_proto::gravity::Params;
use gravity_proto::gravity::QueryAttestationsRequest;
use gravity_proto::gravity::QueryBatchConfirmsRequest;
use gravity_proto::gravity::QueryCurrentValsetRequest;
use gravity_proto::gravity::QueryLastEventNonceByAddrRequest;
use gravity_proto::gravity::QueryLastPendingBatchRequestByAddrRequest;
use gravity_proto::gravity::QueryLastPendingLogicCallByAddrRequest;
use gravity_proto::gravity::QueryLastPendingValsetRequestByAddrRequest;
use gravity_proto::gravity::QueryLastValsetRequestsRequest;
use gravity_proto::gravity::QueryLogicConfirmsRequest;
use gravity_proto::gravity::QueryOutgoingLogicCallsRequest;
use gravity_proto::gravity::QueryOutgoingTxBatchesRequest;
use gravity_proto::gravity::QueryParamsRequest;
use gravity_proto::gravity::QueryPendingSendToEth;
use gravity_proto::gravity::QueryPendingSendToEthResponse;
use gravity_proto::gravity::QueryValsetConfirmsByNonceRequest;
use gravity_proto::gravity::QueryValsetRequestRequest;
use gravity_utils::error::GravityError;
use gravity_utils::types::*;
use tonic::transport::Channel;

/// Gets the Gravity module parameters from the Gravity module
pub async fn get_gravity_params(
    client: &mut GravityQueryClient<Channel>,
) -> Result<Params, GravityError> {
    let response = client.params(QueryParamsRequest {}).await?.into_inner();
    Ok(response.params.unwrap())
}

/// get the valset for a given nonce (block) height
pub async fn get_valset(
    client: &mut GravityQueryClient<Channel>,
    nonce: u64,
) -> Result<Option<Valset>, GravityError> {
    let response = client
        .valset_request(QueryValsetRequestRequest { nonce })
        .await?;

    Ok(response.into_inner().valset.map(Into::into))
}

/// get the current valset. You should never sign this valset
/// valset requests create a consensus point around the block height
/// that transaction got in. Without that consensus point everyone trying
/// to sign the 'current' valset would run into slight differences and fail
/// to produce a viable update.
pub async fn get_current_valset(
    client: &mut GravityQueryClient<Channel>,
) -> Result<Valset, GravityError> {
    let response = client.current_valset(QueryCurrentValsetRequest {}).await?;
    let valset = response.into_inner().valset;
    if let Some(valset) = valset {
        Ok(valset.into())
    } else {
        error!("Current valset returned None? This should be impossible");
        Err(GravityError::ValidationError(
            "Must have a current valset!".into(),
        ))
    }
}

/// This hits the /pending_valset_requests endpoint and will provide
/// an array of validator sets we have not already signed
pub async fn get_oldest_unsigned_valsets(
    client: &mut GravityQueryClient<Channel>,
    address: Address,
    prefix: String,
) -> Result<Vec<Valset>, GravityError> {
    let response = client
        .last_pending_valset_request_by_addr(QueryLastPendingValsetRequestByAddrRequest {
            address: address.to_bech32(prefix).unwrap(),
        })
        .await?;

    Ok(response
        .into_inner()
        .valsets
        .iter()
        .map(Into::into)
        .collect())
}

/// this input views the last five valset requests that have been made, useful if you're
/// a relayer looking to ferry confirmations
pub async fn get_latest_valsets(
    client: &mut GravityQueryClient<Channel>,
) -> Result<Vec<Valset>, GravityError> {
    let response = client
        .last_valset_requests(QueryLastValsetRequestsRequest {})
        .await?;

    Ok(response
        .into_inner()
        .valsets
        .iter()
        .map(Into::into)
        .collect())
}

/// get all valset confirmations for a given nonce
pub async fn get_all_valset_confirms(
    client: &mut GravityQueryClient<Channel>,
    nonce: u64,
) -> Result<Vec<ValsetConfirmResponse>, GravityError> {
    let response = client
        .valset_confirms_by_nonce(QueryValsetConfirmsByNonceRequest { nonce })
        .await?;
    let confirms = response.into_inner().confirms;
    let mut parsed_confirms = Vec::new();
    for item in confirms {
        let v: ValsetConfirmResponse = ValsetConfirmResponse::try_from(&item)?;
        parsed_confirms.push(v)
    }
    Ok(parsed_confirms)
}

pub async fn get_oldest_unsigned_transaction_batches(
    client: &mut GravityQueryClient<Channel>,
    address: Address,
    prefix: String,
<<<<<<< HEAD
) -> Result<Option<TransactionBatch>, GravityError> {
    let response = client
=======
) -> Result<Vec<TransactionBatch>, GravityError> {
    let request = client
>>>>>>> 2b67dedd
        .last_pending_batch_request_by_addr(QueryLastPendingBatchRequestByAddrRequest {
            address: address.to_bech32(prefix).unwrap(),
        })
        .await?;
<<<<<<< HEAD
    let batch = response.into_inner().batch;
    match batch {
        Some(batch) => Ok(Some(TransactionBatch::try_from(batch)?)),
        None => Ok(None),
=======
    let batches = request.into_inner().batch;

    let mut ret_batches = Vec::new();

    for batch in batches {
        ret_batches.push(TransactionBatch::try_from(batch)?);
>>>>>>> 2b67dedd
    }
    Ok(ret_batches)
}

/// gets the latest 100 transaction batches, regardless of token type
/// for relayers to consider relaying
pub async fn get_latest_transaction_batches(
    client: &mut GravityQueryClient<Channel>,
) -> Result<Vec<TransactionBatch>, GravityError> {
    let response = client
        .outgoing_tx_batches(QueryOutgoingTxBatchesRequest {})
        .await?;
    let batches = response.into_inner().batches;
    let mut out = Vec::new();
    for batch in batches {
        out.push(TransactionBatch::try_from(batch)?)
    }
    Ok(out)
}

/// get all batch confirmations for a given nonce and denom
pub async fn get_transaction_batch_signatures(
    client: &mut GravityQueryClient<Channel>,
    nonce: u64,
    contract_address: EthAddress,
) -> Result<Vec<BatchConfirmResponse>, GravityError> {
    let response = client
        .batch_confirms(QueryBatchConfirmsRequest {
            nonce,
            contract_address: contract_address.to_string(),
        })
        .await?;
    let batch_confirms = response.into_inner().confirms;

    batch_confirms
        .into_iter()
        .map(BatchConfirmResponse::try_from)
        .collect()
}

/// Gets the last event nonce that a given validator has attested to, this lets us
/// catch up with what the current event nonce should be if a oracle is restarted
pub async fn get_last_event_nonce_for_validator(
    client: &mut GravityQueryClient<Channel>,
    address: Address,
    prefix: String,
) -> Result<u64, GravityError> {
    let response = client
        .last_event_nonce_by_addr(QueryLastEventNonceByAddrRequest {
            address: address.to_bech32(prefix).unwrap(),
        })
        .await?;

    Ok(response.into_inner().event_nonce)
}

/// Gets the 100 latest logic calls for a relayer to consider relaying
pub async fn get_latest_logic_calls(
    client: &mut GravityQueryClient<Channel>,
) -> Result<Vec<LogicCall>, GravityError> {
    let response = client
        .outgoing_logic_calls(QueryOutgoingLogicCallsRequest {})
        .await?;

    response
        .into_inner()
        .calls
        .into_iter()
        .map(LogicCall::try_from)
        .collect()
}

pub async fn get_logic_call_signatures(
    client: &mut GravityQueryClient<Channel>,
    invalidation_id: Vec<u8>,
    invalidation_nonce: u64,
) -> Result<Vec<LogicCallConfirmResponse>, GravityError> {
    let response = client
        .logic_confirms(QueryLogicConfirmsRequest {
            invalidation_id,
            invalidation_nonce,
        })
        .await?;

    response
        .into_inner()
        .confirms
        .into_iter()
        .map(LogicCallConfirmResponse::try_from)
        .collect()
}

pub async fn get_oldest_unsigned_logic_calls(
    client: &mut GravityQueryClient<Channel>,
    address: Address,
    prefix: String,
<<<<<<< HEAD
) -> Result<Option<LogicCall>, GravityError> {
    let response = client
=======
) -> Result<Vec<LogicCall>, GravityError> {
    let request = client
>>>>>>> 2b67dedd
        .last_pending_logic_call_by_addr(QueryLastPendingLogicCallByAddrRequest {
            address: address.to_bech32(prefix).unwrap(),
        })
        .await?;
<<<<<<< HEAD

    response
        .into_inner()
        .call
        .map(LogicCall::try_from)
        .transpose()
=======
    let calls = request.into_inner().call;

    let mut ret_calls = Vec::new();

    for call in calls {
        ret_calls.push(LogicCall::try_from(call)?);
    }
    Ok(ret_calls)
>>>>>>> 2b67dedd
}

pub async fn get_attestations(
    client: &mut GravityQueryClient<Channel>,
    limit: Option<u64>,
) -> Result<Vec<Attestation>, GravityError> {
    let response = client
        .get_attestations(QueryAttestationsRequest {
            limit: limit.or(Some(1000u64)).unwrap(),
        })
        .await?;

    Ok(response.into_inner().attestations)
}

/// Get a list of transactions going to the EVM blockchain that are pending for a given user.
pub async fn get_pending_send_to_eth(
    client: &mut GravityQueryClient<Channel>,
    sender_address: Address,
) -> Result<QueryPendingSendToEthResponse, GravityError> {
    let response = client
        .get_pending_send_to_eth(QueryPendingSendToEth {
            sender_address: sender_address.to_string(),
        })
        .await?;

    Ok(response.into_inner())
}<|MERGE_RESOLUTION|>--- conflicted
+++ resolved
@@ -124,30 +124,18 @@
     client: &mut GravityQueryClient<Channel>,
     address: Address,
     prefix: String,
-<<<<<<< HEAD
-) -> Result<Option<TransactionBatch>, GravityError> {
-    let response = client
-=======
 ) -> Result<Vec<TransactionBatch>, GravityError> {
-    let request = client
->>>>>>> 2b67dedd
+    let response = client
         .last_pending_batch_request_by_addr(QueryLastPendingBatchRequestByAddrRequest {
             address: address.to_bech32(prefix).unwrap(),
         })
         .await?;
-<<<<<<< HEAD
-    let batch = response.into_inner().batch;
-    match batch {
-        Some(batch) => Ok(Some(TransactionBatch::try_from(batch)?)),
-        None => Ok(None),
-=======
-    let batches = request.into_inner().batch;
+    let batches = response.into_inner().batch;
 
     let mut ret_batches = Vec::new();
 
     for batch in batches {
         ret_batches.push(TransactionBatch::try_from(batch)?);
->>>>>>> 2b67dedd
     }
     Ok(ret_batches)
 }
@@ -244,26 +232,13 @@
     client: &mut GravityQueryClient<Channel>,
     address: Address,
     prefix: String,
-<<<<<<< HEAD
-) -> Result<Option<LogicCall>, GravityError> {
-    let response = client
-=======
 ) -> Result<Vec<LogicCall>, GravityError> {
-    let request = client
->>>>>>> 2b67dedd
+    let response = client
         .last_pending_logic_call_by_addr(QueryLastPendingLogicCallByAddrRequest {
             address: address.to_bech32(prefix).unwrap(),
         })
         .await?;
-<<<<<<< HEAD
-
-    response
-        .into_inner()
-        .call
-        .map(LogicCall::try_from)
-        .transpose()
-=======
-    let calls = request.into_inner().call;
+    let calls = response.into_inner().call;
 
     let mut ret_calls = Vec::new();
 
@@ -271,7 +246,6 @@
         ret_calls.push(LogicCall::try_from(call)?);
     }
     Ok(ret_calls)
->>>>>>> 2b67dedd
 }
 
 pub async fn get_attestations(
