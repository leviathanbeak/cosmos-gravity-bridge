//! This module provides useful tools for handling the Contact and Web30 connections for the relayer, orchestrator and various other utilities.
//! It's a common problem to have conflicts between ipv4 and ipv6 localhost and this module is first and foremost supposed to resolve that problem
//! by trying more than one thing to handle potentially misconfigured inputs.

use crate::error::GravityError;
use crate::get_with_retry::get_balances_with_retry;
use crate::get_with_retry::get_eth_balances_with_retry;
use clarity::Address as EthAddress;
use deep_space::error::CosmosGrpcError;
use deep_space::Address as CosmosAddress;
use deep_space::Contact;
use deep_space::{client::ChainStatus, Coin};
use gravity_proto::gravity::query_client::QueryClient as GravityQueryClient;
use gravity_proto::gravity::QueryDelegateKeysByEthAddress;
use gravity_proto::gravity::QueryDelegateKeysByOrchestratorAddress;
use std::time::Duration;
use tokio::time::sleep as delay_for;
use tonic::transport::Channel;
use url::Url;
use web30::client::Web3;

pub struct Connections {
    pub web3: Option<Web3>,
    pub grpc: Option<GravityQueryClient<Channel>>,
    pub contact: Option<Contact>,
}

/// Returns the three major RPC connections required for Gravity
/// operation in a error resilient manner. TODO find some way to generalize
/// this so that it's less ugly
pub async fn create_rpc_connections(
    address_prefix: String,
    grpc_url: Option<String>,
    eth_rpc_url: Option<String>,
    timeout: Duration,
) -> Connections {
    let mut web3 = None;
    let mut grpc = None;
    let mut contact = None;
    if let Some(grpc_url) = grpc_url {
        let url = Url::parse(&grpc_url)
            .unwrap_or_else(|_| panic!("Invalid Cosmos gRPC url {}", grpc_url));
        check_scheme(&url, &grpc_url);
        let cosmos_grpc_url = grpc_url.trim_end_matches('/').to_string();
        // try the base url first.
        let try_base = GravityQueryClient::connect(cosmos_grpc_url.clone()).await;
        match try_base {
            // it worked, lets go!
            Ok(val) => {
                grpc = Some(val);
                contact = Some(Contact::new(&cosmos_grpc_url, timeout, &address_prefix).unwrap());
            }
            // did not work, now we check if it's localhost
            Err(e) => {
                warn!(
                    "Failed to access Cosmos gRPC with {:?} trying fallback options",
                    e
                );
                if grpc_url.to_lowercase().contains("localhost") {
                    let port = url.port().unwrap_or(80);
                    // this should be http or https
                    let prefix = url.scheme();
                    let ipv6_url = format!("{}://::1:{}", prefix, port);
                    let ipv4_url = format!("{}://127.0.0.1:{}", prefix, port);
                    let ipv6 = GravityQueryClient::connect(ipv6_url.clone()).await;
                    let ipv4 = GravityQueryClient::connect(ipv4_url.clone()).await;
                    warn!("Trying fallback urls {} {}", ipv6_url, ipv4_url);
                    match (ipv4, ipv6) {
                        (Ok(v), Err(_)) => {
                            info!("Url fallback succeeded, your cosmos gRPC url {} has been corrected to {}", grpc_url, ipv4_url);
                            contact = Some(Contact::new(&ipv4_url, timeout, &address_prefix).unwrap());
                            grpc = Some(v)
                        },
                        (Err(_), Ok(v)) => {
                            info!("Url fallback succeeded, your cosmos gRPC url {} has been corrected to {}", grpc_url, ipv6_url);
                            contact = Some(Contact::new(&ipv6_url, timeout, &address_prefix).unwrap());
                            grpc = Some(v)
                        },
                        (Ok(_), Ok(_)) => panic!("This should never happen? Why didn't things work the first time?"),
                        (Err(_), Err(_)) => panic!("Could not connect to Cosmos gRPC, are you sure it's running and on the specified port? {}", grpc_url)
                    }
                } else if url.port().is_none() || url.scheme() == "http" {
                    let body = url.host_str().unwrap_or_else(|| {
                        panic!("Cosmos gRPC url contains no host? {}", grpc_url)
                    });
                    // transparently upgrade to https if available, we can't transparently downgrade for obvious security reasons
                    let https_on_80_url = format!("https://{}:80", body);
                    let https_on_443_url = format!("https://{}:443", body);
                    let https_on_80 = GravityQueryClient::connect(https_on_80_url.clone()).await;
                    let https_on_443 = GravityQueryClient::connect(https_on_443_url.clone()).await;
                    warn!(
                        "Trying fallback urls {} {}",
                        https_on_443_url, https_on_80_url
                    );
                    match (https_on_80, https_on_443) {
                        (Ok(v), Err(_)) => {
                            info!("Https upgrade succeeded, your cosmos gRPC url {} has been corrected to {}", grpc_url, https_on_80_url);
                            contact = Some(Contact::new(&https_on_80_url, timeout, &address_prefix).unwrap());
                            grpc = Some(v)
                        },
                        (Err(_), Ok(v)) => {
                            info!("Https upgrade succeeded, your cosmos gRPC url {} has been corrected to {}", grpc_url, https_on_443_url);
                            contact = Some(Contact::new(&https_on_443_url, timeout, &address_prefix).unwrap());
                            grpc = Some(v)
                        },
                        (Ok(_), Ok(_)) => panic!("This should never happen? Why didn't things work the first time?"),
                        (Err(_), Err(_)) => panic!("Could not connect to Cosmos gRPC, are you sure it's running and on the specified port? {}", grpc_url)
                    }
                } else {
                    panic!("Could not connect to Cosmos gRPC! please check your grpc url {} for errors {:?}", grpc_url, e)
                }
            }
        }
    }
    if let Some(eth_rpc_url) = eth_rpc_url {
        let url = Url::parse(&eth_rpc_url)
            .unwrap_or_else(|_| panic!("Invalid Ethereum RPC url {}", eth_rpc_url));
        check_scheme(&url, &eth_rpc_url);
        let eth_url = eth_rpc_url.trim_end_matches('/');
        let base_web30 = Web3::new(eth_url, timeout);
        let try_base = base_web30.eth_block_number().await;
        match try_base {
            // it worked, lets go!
            Ok(_) => web3 = Some(base_web30),
            // did not work, now we check if it's localhost
            Err(e) => {
                warn!(
                    "Failed to access Ethereum RPC with {:?} trying fallback options",
                    e
                );
                if eth_url.to_lowercase().contains("localhost") {
                    let port = url.port().unwrap_or(80);
                    // this should be http or https
                    let prefix = url.scheme();
                    let ipv6_url = format!("{}://::1:{}", prefix, port);
                    let ipv4_url = format!("{}://127.0.0.1:{}", prefix, port);
                    let ipv6_web3 = Web3::new(&ipv6_url, timeout);
                    let ipv4_web3 = Web3::new(&ipv4_url, timeout);
                    let ipv6_test = ipv6_web3.eth_block_number().await;
                    let ipv4_test = ipv4_web3.eth_block_number().await;
                    warn!("Trying fallback urls {} {}", ipv6_url, ipv4_url);
                    match (ipv4_test, ipv6_test) {
                        (Ok(_), Err(_)) => {
                            info!("Url fallback succeeded, your Ethereum rpc url {} has been corrected to {}", eth_rpc_url, ipv4_url);
                            web3 = Some(ipv4_web3)
                        }
                        (Err(_), Ok(_)) => {
                            info!("Url fallback succeeded, your Ethereum  rpc url {} has been corrected to {}", eth_rpc_url, ipv6_url);
                            web3 = Some(ipv6_web3)
                        },
                        (Ok(_), Ok(_)) => panic!("This should never happen? Why didn't things work the first time?"),
                        (Err(_), Err(_)) => panic!("Could not connect to Ethereum rpc, are you sure it's running and on the specified port? {}", eth_rpc_url)
                    }
                } else if url.port().is_none() || url.scheme() == "http" {
                    let body = url.host_str().unwrap_or_else(|| {
                        panic!("Ethereum rpc url contains no host? {}", eth_rpc_url)
                    });
                    // transparently upgrade to https if available, we can't transparently downgrade for obvious security reasons
                    let https_on_80_url = format!("https://{}:80", body);
                    let https_on_443_url = format!("https://{}:443", body);
                    let https_on_80_web3 = Web3::new(&https_on_80_url, timeout);
                    let https_on_443_web3 = Web3::new(&https_on_443_url, timeout);
                    let https_on_80_test = https_on_80_web3.eth_block_number().await;
                    let https_on_443_test = https_on_443_web3.eth_block_number().await;
                    warn!(
                        "Trying fallback urls {} {}",
                        https_on_443_url, https_on_80_url
                    );
                    match (https_on_80_test, https_on_443_test) {
                        (Ok(_), Err(_)) => {
                            info!("Https upgrade succeeded, your Ethereum rpc url {} has been corrected to {}", eth_rpc_url, https_on_80_url);
                            web3 = Some(https_on_80_web3)
                        },
                        (Err(_), Ok(_)) => {
                            info!("Https upgrade succeeded, your Ethereum rpc url {} has been corrected to {}", eth_rpc_url, https_on_443_url);
                            web3 = Some(https_on_443_web3)
                        },
                        (Ok(_), Ok(_)) => panic!("This should never happen? Why didn't things work the first time?"),
                        (Err(_), Err(_)) => panic!("Could not connect to Ethereum rpc, are you sure it's running and on the specified port? {}", eth_rpc_url)
                    }
                } else {
                    panic!("Could not connect to Ethereum rpc! please check your grpc url {} for errors {:?}", eth_rpc_url, e)
                }
            }
        }
    }

    Connections {
        web3,
        grpc,
        contact,
    }
}

/// Verify that a url has an http or https prefix
fn check_scheme(input: &Url, original_string: &str) {
    if !(input.scheme() == "http" || input.scheme() == "https") {
        panic!(
            "Your url {} has an invalid scheme, please chose http or https",
            original_string
        )
    }
}

/// This function will wait until the Cosmos node is ready, this is intended
/// for situations such as when a node is syncing or when a node is waiting on
/// a halted chain.
pub async fn wait_for_cosmos_node_ready(contact: &Contact) {
    const WAIT_TIME: Duration = Duration::from_secs(10);
    loop {
        let res = contact.get_chain_status().await;
        match res {
            Ok(ChainStatus::Syncing) => {
                info!("Cosmos node is syncing Standing by")
            }
            Ok(ChainStatus::WaitingToStart) => {
                info!("Cosmos node is waiting for the chain to start, Standing by")
            }
            Ok(ChainStatus::Moving { .. }) => {
                break;
            }
            Err(e) => warn!(
                "Could not get syncing status, is your Cosmos node up? {:?}",
                e
            ),
        }
        delay_for(WAIT_TIME).await;
    }
}

/// This function checks the orchestrator delegate addresses
/// for consistency what this means is that it takes the Ethereum
/// address and Orchestrator address from the Orchestrator and checks
/// that both are registered and internally consistent.
pub async fn check_delegate_addresses(
    client: &mut GravityQueryClient<Channel>,
    delegate_eth_address: EthAddress,
    delegate_orchestrator_address: CosmosAddress,
    prefix: &str,
) -> Result<(), GravityError> {
    let eth_response = client
        .get_delegate_key_by_eth(QueryDelegateKeysByEthAddress {
            eth_address: delegate_eth_address.to_string(),
        })
        .await;
    let orchestrator_response = client
        .get_delegate_key_by_orchestrator(QueryDelegateKeysByOrchestratorAddress {
            orchestrator_address: delegate_orchestrator_address.to_bech32(prefix).unwrap(),
        })
        .await;
    trace!("{:?} {:?}", eth_response, orchestrator_response);
    match (eth_response, orchestrator_response) {
        (Ok(e), Ok(o)) => {
            let e = e.into_inner();
            let o = o.into_inner();
            let req_delegate_orchestrator_address: CosmosAddress =
                e.orchestrator_address.parse().unwrap();
            let req_delegate_eth_address: EthAddress = o.eth_address.parse().unwrap();
            if req_delegate_eth_address != delegate_eth_address
                && req_delegate_orchestrator_address != delegate_orchestrator_address
            {
                error!("Your Gravity Delegate addresses are both incorrect!");
                error!("If you are getting this error you must have made at least two validators and mixed up the keys between them");
                error!(
                    "You provided {} Correct Value {}",
                    delegate_eth_address, req_delegate_eth_address
                );
                error!(
                    "You provided {} Correct Value {}",
                    delegate_orchestrator_address, req_delegate_orchestrator_address
                );
<<<<<<< HEAD
                error!("In order to resolve this issue you should double check your input value or re-register your delegate keys");
                Err(GravityError::UnrecoverableError(
                    "Etehreum orchestrator addresses incorrect".into(),
                ))
=======
                error!("In order to resolve this issue locate the key phrase and private key you registered for this validator and run the following commands");
                error!("`gbt keys set-ethereum-key --key \"eth private key\"`");
                error!("`gbt keys set-orchestrator-key --phrase \"orchestrator key phrase\"`");
                error!("If you can not find the private key and phrase for these addresses you will need to create a new validator");
                error!("If you are seeing this error please read this documentation carefully https://github.com/Gravity-Bridge/Gravity-Docs/blob/main/docs/setting-up-a-validator.md#generate-your-delegate-keys");
                exit(1);
>>>>>>> e6f0f9cc
            } else if req_delegate_eth_address != delegate_eth_address {
                error!("Your Delegate Ethereum address is incorrect!");
                error!(
                    "You provided {} Correct Value {}",
                    delegate_eth_address, req_delegate_eth_address
                );
<<<<<<< HEAD
                error!("In order to resolve this issue you should double check how you input your eth private key");
                Err(GravityError::UnrecoverableError(
                    "Ethereum address incorrect".into(),
                ))
=======
                error!("In order to resolve this issue locate the private key you registered for this validator and run the following command");
                error!("`gbt keys set-ethereum-key --key \"eth private key\"`");
                error!("If you are seeing this error please read this documentation carefully https://github.com/Gravity-Bridge/Gravity-Docs/blob/main/docs/setting-up-a-validator.md#generate-your-delegate-keys");
                exit(1);
>>>>>>> e6f0f9cc
            } else if req_delegate_orchestrator_address != delegate_orchestrator_address {
                error!("Your Delegate Orchestrator address is incorrect!");
                error!(
                    "You provided {} Correct Value {}",
                    delegate_orchestrator_address, req_delegate_orchestrator_address
                );
<<<<<<< HEAD
                error!("In order to resolve this issue you should double check how you input your Orchestrator address phrase, make sure you didn't use your Validator phrase!");
                Err(GravityError::UnrecoverableError(
                    "Orchestrator Address Incorrect".into(),
                ))
            } else if e.validator_address != o.validator_address {
                error!("You are using delegate keys from two different validator addresses!");
                error!("If you get this error message I would just blow everything away and start again");
                Err(GravityError::UnrecoverableError(
                    "Different validator addresses".into(),
                ))
            } else {
                Ok(())
            }
        }
        (Err(e), Ok(_)) => {
            Err(GravityError::UnrecoverableError(
                format!(
                    "Your delegate Ethereum address is incorrect, please double check you private key. If you can't locate the correct private key register your delegate keys again and use the new value {:?}", e
                )
            ))
        }
        (Ok(_), Err(e)) => {
            Err(GravityError::UnrecoverableError(
                format!(
                    "Your delegate Cosmos address is incorrect, please double check your phrase. If you can't locate the correct phrase register your delegate keys again and use the new value {:?}", e
                )
            ))
        }
        (Err(_), Err(_)) => {
            Err(GravityError::UnrecoverableError(
                "Delegate keys are not set! Please Register your delegate keys".into(),
            ))
=======
                error!("In order to resolve this issue locate the key phrase you registered for this validator and run the following command");
                error!("`gbt keys set-orchestrator-key --phrase \"orchestrator key phrase\"`");
                error!("If you are seeing this error please read this documentation carefully https://github.com/Gravity-Bridge/Gravity-Docs/blob/main/docs/setting-up-a-validator.md#generate-your-delegate-keys");
                exit(1);
            }

            if e.validator_address != o.validator_address {
                error!(
                    "You are using Gravity delegate keys from two different validator addresses!"
                );
                error!("If you get this error message I would just blow everything away and start again");
                error!("If you are seeing this error please read this documentation carefully https://github.com/Gravity-Bridge/Gravity-Docs/blob/main/docs/setting-up-a-validator.md#generate-your-delegate-keys");
                exit(1);
            }
        }
        (Err(e), Ok(_)) => {
            error!("Your Gravity Orchestrator Ethereum key is incorrect, please double check you private key. If you can't locate the correct private key you will need to create a new validator {:?}", e);
            error!("If you are seeing this error please read this documentation carefully https://github.com/Gravity-Bridge/Gravity-Docs/blob/main/docs/setting-up-a-validator.md#generate-your-delegate-keys");
            exit(1);
        }
        (Ok(_), Err(e)) => {
            error!("Your Gravity Orchestrator Cosmos key is incorrect, please double check your phrase. If you can't locate the correct phrase you will need to create a new validator {:?}", e);
            error!("If you are seeing this error please read this documentation carefully https://github.com/Gravity-Bridge/Gravity-Docs/blob/main/docs/setting-up-a-validator.md#generate-your-delegate-keys");
            exit(1);
        }
        (Err(_), Err(_)) => {
            error!("Gravity Delegate keys are not set! Please Register your Gravity delegate keys");
            error!("`gbt keys set-orchestrator-key --phrase \"orchestrator key phrase\"`");
            error!("`gbt keys set-ethereum-key --key \"eth private key\"`");
            error!("If you are seeing this error please read this documentation carefully https://github.com/Gravity-Bridge/Gravity-Docs/blob/main/docs/setting-up-a-validator.md#generate-your-delegate-keys");
            exit(1);
>>>>>>> e6f0f9cc
        }
    }
}

/// Checks if a given Coin, used for fees is in the provided address in a sufficient quantity
<<<<<<< HEAD
pub async fn check_for_fee(
    fee: &Coin,
    address: CosmosAddress,
    contact: &Contact,
) -> Result<(), GravityError> {
=======
pub async fn check_for_fee(fee: &Coin, address: CosmosAddress, contact: &Contact) {
    // if we decide to pay no fees it doesn't matter, but we do need some coin balance
    if fee.amount == 0u8.into() {
        if let Err(CosmosGrpcError::NoToken) = contact.get_account_info(address).await {
            error!("Your Orchestrator address has no tokens of any kind. Even if you are paying zero fees this account needs to be 'initialized' by depositing tokens");
            error!(
                "Send the smallest possible unit of any token to {} to resolve this error",
                address
            );
            exit(1);
        }
        return;
    }
>>>>>>> e6f0f9cc
    let balances = get_balances_with_retry(address, contact).await;

    for balance in balances {
        if balance.denom.contains(&fee.denom) {
            if balance.amount < fee.amount {
                return Err(GravityError::ValidationError(
                    format!("You have specified a fee that is greater than your balance of that coin! {}{} > {}{}", fee.amount, fee.denom, balance.amount, balance.denom)
                ));
            } else {
                return Ok(());
            }
        }
    }

    Err(GravityError::UnrecoverableError(
        format!("You have specified that fees should be paid in {} but account {} has no balance of that token!", fee.denom, address)
    ))
}

/// Checks the user has some Ethereum in their address to pay for things
pub async fn check_for_eth(address: EthAddress, web3: &Web3) -> Result<(), GravityError> {
    let balance = get_eth_balances_with_retry(address, web3).await;
    if balance == 0u8.into() {
<<<<<<< HEAD
        Err(GravityError::ValidationError(
        format!("You don't have any Ethereum! You will need to send some to {} for this program to work. Dust will do for basic operations, more info about average relaying costs will be presented as the program runs", address)
        ))
    } else {
        Ok(())
=======
        error!("You don't have any Ethereum! You will need to send some to {} for this program to work. Dust will do for basic operations, more info about average relaying costs will be presented as the program runs", address);
        error!("You can disable relaying by editing your config file in $HOME/.gbt/config");
        error!(
            "Even if you disable relaying you still need some dust so that the oracle can function"
        );
        exit(1);
>>>>>>> e6f0f9cc
    }
}<|MERGE_RESOLUTION|>--- conflicted
+++ resolved
@@ -269,43 +269,42 @@
                     "You provided {} Correct Value {}",
                     delegate_orchestrator_address, req_delegate_orchestrator_address
                 );
-<<<<<<< HEAD
-                error!("In order to resolve this issue you should double check your input value or re-register your delegate keys");
-                Err(GravityError::UnrecoverableError(
-                    "Etehreum orchestrator addresses incorrect".into(),
-                ))
-=======
                 error!("In order to resolve this issue locate the key phrase and private key you registered for this validator and run the following commands");
                 error!("`gbt keys set-ethereum-key --key \"eth private key\"`");
                 error!("`gbt keys set-orchestrator-key --phrase \"orchestrator key phrase\"`");
                 error!("If you can not find the private key and phrase for these addresses you will need to create a new validator");
                 error!("If you are seeing this error please read this documentation carefully https://github.com/Gravity-Bridge/Gravity-Docs/blob/main/docs/setting-up-a-validator.md#generate-your-delegate-keys");
-                exit(1);
->>>>>>> e6f0f9cc
+                Err(GravityError::UnrecoverableError(
+                    "Ethereum orchestrator addresses incorrect".into(),
+                ))
             } else if req_delegate_eth_address != delegate_eth_address {
                 error!("Your Delegate Ethereum address is incorrect!");
                 error!(
                     "You provided {} Correct Value {}",
                     delegate_eth_address, req_delegate_eth_address
                 );
-<<<<<<< HEAD
-                error!("In order to resolve this issue you should double check how you input your eth private key");
-                Err(GravityError::UnrecoverableError(
-                    "Ethereum address incorrect".into(),
-                ))
-=======
                 error!("In order to resolve this issue locate the private key you registered for this validator and run the following command");
                 error!("`gbt keys set-ethereum-key --key \"eth private key\"`");
                 error!("If you are seeing this error please read this documentation carefully https://github.com/Gravity-Bridge/Gravity-Docs/blob/main/docs/setting-up-a-validator.md#generate-your-delegate-keys");
-                exit(1);
->>>>>>> e6f0f9cc
+                Err(GravityError::UnrecoverableError(
+                    "Delegate Ethereum address is incorrect".into(),
+                ))
             } else if req_delegate_orchestrator_address != delegate_orchestrator_address {
                 error!("Your Delegate Orchestrator address is incorrect!");
                 error!(
                     "You provided {} Correct Value {}",
                     delegate_orchestrator_address, req_delegate_orchestrator_address
                 );
-<<<<<<< HEAD
+                error!("In order to resolve this issue locate the key phrase you registered for this validator and run the following command");
+                error!("`gbt keys set-orchestrator-key --phrase \"orchestrator key phrase\"`");
+                error!("If you are seeing this error please read this documentation carefully https://github.com/Gravity-Bridge/Gravity-Docs/blob/main/docs/setting-up-a-validator.md#generate-your-delegate-keys");
+                Err(GravityError::UnrecoverableError(
+                    "Delegate Orchestrator address is incorrect".into(),
+                ))
+            } else if e.validator_address != o.validator_address {
+                error!(
+                    "You are using Gravity delegate keys from two different validator addresses!"
+                );
                 error!("In order to resolve this issue you should double check how you input your Orchestrator address phrase, make sure you didn't use your Validator phrase!");
                 Err(GravityError::UnrecoverableError(
                     "Orchestrator Address Incorrect".into(),
@@ -313,77 +312,48 @@
             } else if e.validator_address != o.validator_address {
                 error!("You are using delegate keys from two different validator addresses!");
                 error!("If you get this error message I would just blow everything away and start again");
+                error!("If you are seeing this error please read this documentation carefully https://github.com/Gravity-Bridge/Gravity-Docs/blob/main/docs/setting-up-a-validator.md#generate-your-delegate-keys");
                 Err(GravityError::UnrecoverableError(
-                    "Different validator addresses".into(),
+                    "Delegate keys from two different validator addresses".into(),
                 ))
             } else {
                 Ok(())
             }
         }
         (Err(e), Ok(_)) => {
-            Err(GravityError::UnrecoverableError(
-                format!(
-                    "Your delegate Ethereum address is incorrect, please double check you private key. If you can't locate the correct private key register your delegate keys again and use the new value {:?}", e
-                )
-            ))
-        }
-        (Ok(_), Err(e)) => {
-            Err(GravityError::UnrecoverableError(
-                format!(
-                    "Your delegate Cosmos address is incorrect, please double check your phrase. If you can't locate the correct phrase register your delegate keys again and use the new value {:?}", e
-                )
-            ))
-        }
-        (Err(_), Err(_)) => {
-            Err(GravityError::UnrecoverableError(
-                "Delegate keys are not set! Please Register your delegate keys".into(),
-            ))
-=======
-                error!("In order to resolve this issue locate the key phrase you registered for this validator and run the following command");
-                error!("`gbt keys set-orchestrator-key --phrase \"orchestrator key phrase\"`");
-                error!("If you are seeing this error please read this documentation carefully https://github.com/Gravity-Bridge/Gravity-Docs/blob/main/docs/setting-up-a-validator.md#generate-your-delegate-keys");
-                exit(1);
-            }
-
-            if e.validator_address != o.validator_address {
-                error!(
-                    "You are using Gravity delegate keys from two different validator addresses!"
-                );
-                error!("If you get this error message I would just blow everything away and start again");
-                error!("If you are seeing this error please read this documentation carefully https://github.com/Gravity-Bridge/Gravity-Docs/blob/main/docs/setting-up-a-validator.md#generate-your-delegate-keys");
-                exit(1);
-            }
-        }
-        (Err(e), Ok(_)) => {
             error!("Your Gravity Orchestrator Ethereum key is incorrect, please double check you private key. If you can't locate the correct private key you will need to create a new validator {:?}", e);
             error!("If you are seeing this error please read this documentation carefully https://github.com/Gravity-Bridge/Gravity-Docs/blob/main/docs/setting-up-a-validator.md#generate-your-delegate-keys");
-            exit(1);
+            Err(GravityError::UnrecoverableError(format!(
+                "Your delegate Ethereum address is incorrect: {:?}",
+                e
+            )))
         }
         (Ok(_), Err(e)) => {
             error!("Your Gravity Orchestrator Cosmos key is incorrect, please double check your phrase. If you can't locate the correct phrase you will need to create a new validator {:?}", e);
             error!("If you are seeing this error please read this documentation carefully https://github.com/Gravity-Bridge/Gravity-Docs/blob/main/docs/setting-up-a-validator.md#generate-your-delegate-keys");
-            exit(1);
+            Err(GravityError::UnrecoverableError(format!(
+                "Gravity Orchestrator Cosmos key is incorrect: {:?}",
+                e
+            )))
         }
         (Err(_), Err(_)) => {
             error!("Gravity Delegate keys are not set! Please Register your Gravity delegate keys");
             error!("`gbt keys set-orchestrator-key --phrase \"orchestrator key phrase\"`");
             error!("`gbt keys set-ethereum-key --key \"eth private key\"`");
             error!("If you are seeing this error please read this documentation carefully https://github.com/Gravity-Bridge/Gravity-Docs/blob/main/docs/setting-up-a-validator.md#generate-your-delegate-keys");
-            exit(1);
->>>>>>> e6f0f9cc
+            Err(GravityError::UnrecoverableError(
+                "Delegate keys are not set".into(),
+            ))
         }
     }
 }
 
 /// Checks if a given Coin, used for fees is in the provided address in a sufficient quantity
-<<<<<<< HEAD
 pub async fn check_for_fee(
     fee: &Coin,
     address: CosmosAddress,
     contact: &Contact,
 ) -> Result<(), GravityError> {
-=======
-pub async fn check_for_fee(fee: &Coin, address: CosmosAddress, contact: &Contact) {
     // if we decide to pay no fees it doesn't matter, but we do need some coin balance
     if fee.amount == 0u8.into() {
         if let Err(CosmosGrpcError::NoToken) = contact.get_account_info(address).await {
@@ -392,11 +362,12 @@
                 "Send the smallest possible unit of any token to {} to resolve this error",
                 address
             );
-            exit(1);
-        }
-        return;
-    }
->>>>>>> e6f0f9cc
+            return Err(GravityError::ValidationError(
+                "Your Orchestrator address has no tokens of any kind".into(),
+            ));
+        }
+        return Ok(());
+    }
     let balances = get_balances_with_retry(address, contact).await;
 
     for balance in balances {
@@ -420,19 +391,15 @@
 pub async fn check_for_eth(address: EthAddress, web3: &Web3) -> Result<(), GravityError> {
     let balance = get_eth_balances_with_retry(address, web3).await;
     if balance == 0u8.into() {
-<<<<<<< HEAD
-        Err(GravityError::ValidationError(
-        format!("You don't have any Ethereum! You will need to send some to {} for this program to work. Dust will do for basic operations, more info about average relaying costs will be presented as the program runs", address)
-        ))
-    } else {
-        Ok(())
-=======
         error!("You don't have any Ethereum! You will need to send some to {} for this program to work. Dust will do for basic operations, more info about average relaying costs will be presented as the program runs", address);
         error!("You can disable relaying by editing your config file in $HOME/.gbt/config");
         error!(
             "Even if you disable relaying you still need some dust so that the oracle can function"
         );
-        exit(1);
->>>>>>> e6f0f9cc
+        Err(GravityError::ValidationError(
+            "You don't have any Ethereum!".into(),
+        ))
+    } else {
+        Ok(())
     }
 }