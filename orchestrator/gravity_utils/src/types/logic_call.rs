--- conflicted
+++ resolved
@@ -67,13 +67,8 @@
             fees.push(Erc20Token::try_from(fee)?)
         }
         if transfers.is_empty() || fees.is_empty() {
-<<<<<<< HEAD
             return Err(GravityError::ValidationError(
-                "Transaction batch containing no transactions!".to_string(),
-=======
-            return Err(GravityError::InvalidBridgeStateError(
                 "Logic call containing no transfers!".to_string(),
->>>>>>> 2b67dedd
             ));
         }
 
