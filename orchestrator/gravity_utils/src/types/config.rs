//! contains configuration structs that need to be accessed across crates.

use clarity::{Address as EthAddress, Uint256};

/// Global configuration struct for Gravity bridge tools
#[derive(Serialize, Deserialize, Debug, PartialEq, Default, Clone)]
pub struct GravityBridgeToolsConfig {
    pub relayer: RelayerConfig,
    pub orchestrator: OrchestratorConfig,
    pub metrics: MetricsConfig,
}

/// Toml serializable configuration struct for Gravity bridge tools
#[derive(Serialize, Deserialize, Debug, PartialEq, Default, Clone)]
pub struct TomlGravityBridgeToolsConfig {
    #[serde(default = "TomlRelayerConfig::default")]
    pub relayer: TomlRelayerConfig,
    #[serde(default = "OrchestratorConfig::default")]
    pub orchestrator: OrchestratorConfig,
    #[serde(default = "MetricsConfig::default")]
    pub metrics: MetricsConfig,
}

impl From<TomlGravityBridgeToolsConfig> for GravityBridgeToolsConfig {
    fn from(input: TomlGravityBridgeToolsConfig) -> Self {
        GravityBridgeToolsConfig {
            relayer: input.relayer.into(),
            orchestrator: input.orchestrator,
            metrics: input.metrics,
        }
    }
}

/// Relayer configuration options
#[derive(Serialize, Deserialize, Debug, PartialEq, Clone)]
pub struct RelayerConfig {
    pub valset_relaying_mode: ValsetRelayingMode,
    pub batch_request_mode: BatchRequestMode,
    pub batch_relaying_mode: BatchRelayingMode,
    pub logic_call_market_enabled: bool,
    /// the speed at which the relayer loop runs, in seconds
    /// higher values reduce the chances of money lost to a collision
    pub relayer_loop_speed: u64,
}

/// Relayer configuration that's is more easily parsable with toml
#[derive(Serialize, Deserialize, Debug, PartialEq, Clone)]
pub struct TomlRelayerConfig {
    #[serde(default = "default_valset_relaying_mode")]
    pub valset_relaying_mode: TomlValsetRelayingMode,
    #[serde(default = "default_batch_request_mode")]
    pub batch_request_mode: BatchRequestMode,
    #[serde(default = "default_batch_relaying_mode")]
    pub batch_relaying_mode: TomlBatchRelayingMode,
    #[serde(default = "default_logic_call_market_enabled")]
    pub logic_call_market_enabled: bool,
    #[serde(default = "default_relayer_loop_speed")]
    pub relayer_loop_speed: u64,
}

impl From<TomlRelayerConfig> for RelayerConfig {
    fn from(input: TomlRelayerConfig) -> Self {
        RelayerConfig {
            valset_relaying_mode: input.valset_relaying_mode.into(),
            batch_relaying_mode: input.batch_relaying_mode.into(),
            batch_request_mode: input.batch_request_mode,
            logic_call_market_enabled: input.logic_call_market_enabled,
            relayer_loop_speed: input.relayer_loop_speed,
        }
    }
}

<<<<<<< HEAD
fn default_batch_market_enabled() -> bool {
    false
=======
/// The various possible modes for relaying validator set updates
#[derive(Serialize, Deserialize, Debug, PartialEq, Clone, Copy)]
pub enum ValsetRelayingMode {
    /// Only ever relay profitable valsets, regardless of all other
    /// considerations. Profitable being defined as the value of
    /// the reward token in uniswap being greater than WETH cost of
    /// relaying * margin
    ProfitableOnly { margin: f32 },
    /// Relay validator sets when continued operation of the chain
    /// requires it, this will cost some ETH
    Altruistic,
    /// Relay every validator set update, mostly for developer use
    EveryValset,
}

/// A version of valset relaying mode that's easy to serialize as toml
#[derive(Serialize, Deserialize, Debug, PartialEq, Clone)]
pub struct TomlValsetRelayingMode {
    mode: String,
    margin: Option<f32>,
}

impl From<TomlValsetRelayingMode> for ValsetRelayingMode {
    fn from(input: TomlValsetRelayingMode) -> Self {
        match input.mode.as_str() {
            "ProfitableOnly" | "profitableonly" | "PROFITABLEONLY" => {
                ValsetRelayingMode::ProfitableOnly {
                    margin: input.margin.unwrap(),
                }
            }
            "Altruistic" | "altruistic" | "ALTRUISTIC" => ValsetRelayingMode::Altruistic,
            "EveryValset" | "everyvalset" | "EVERYVALSET" => ValsetRelayingMode::EveryValset,
            _ => panic!("Invalid TomlValsetRelayingMode"),
        }
    }
}

/// The various possible modes for automatic requests of batches
#[derive(Serialize, Deserialize, Debug, PartialEq, Eq, Clone, Copy)]
pub enum BatchRequestMode {
    /// Only ever request profitable batches, regardless of all other
    /// considerations, this is fuzzier than the other modes
    ProfitableOnly,
    /// Every possible valid batch should be requested
    EveryBatch,
    /// Does not automatically request batches
    None,
}

/// A whitelisted token that will be relayed given the batch
/// provides at least amount of this specific token
#[derive(Serialize, Deserialize, Debug, PartialEq, Clone)]
pub struct WhitelistToken {
    /// the amount which the batch must have to be relayed
    pub amount: Uint256,
    /// the token which the batch must have the specified amount
    /// of to be relayed
    pub token: EthAddress,
}

/// The various possible modes for batch relaying
#[derive(Serialize, Deserialize, Debug, PartialEq, Clone)]
pub enum BatchRelayingMode {
    /// Every possible tach is relayed, mostly for developers
    EveryBatch,
    /// Only consider batches that are profitable as defined by
    /// the given token being listed in Uniswap for a WETH value
    /// higher than cost of relaying * margin
    ProfitableOnly { margin: f32 },
    /// Consider and relay batches that are profitable as previously
    /// defined, but also consider specific tokens with the given value
    /// as an acceptable reward. This is an advanced mode and may lose money
    /// if not carefully configured
    ProfitableWithWhitelist {
        /// The margin for all token types not in the whitelist
        margin: f32,
        whitelist: Vec<WhitelistToken>,
    },
}

/// A version of BatchRelaying mode that is easy to serialize as toml
#[derive(Serialize, Deserialize, Debug, PartialEq, Clone)]
pub struct TomlBatchRelayingMode {
    mode: String,
    margin: Option<f32>,
    whitelist: Option<Vec<WhitelistToken>>,
}

impl From<TomlBatchRelayingMode> for BatchRelayingMode {
    fn from(input: TomlBatchRelayingMode) -> Self {
        match input.mode.as_str() {
            "EveryBatch" | "everybatch" | "EVERYBATCH" => BatchRelayingMode::EveryBatch,
            "ProfitableOnly" | "profitableonly" | "PROFITABLEONLY" => {
                BatchRelayingMode::ProfitableOnly {
                    margin: input.margin.unwrap(),
                }
            }
            "ProfitableWithWhitelist" | "profitablewithwhitelist" | "PROFITABLEWITHWHITELIST" => {
                BatchRelayingMode::ProfitableWithWhitelist {
                    margin: input.margin.unwrap(),
                    whitelist: input.whitelist.unwrap(),
                }
            }
            _ => panic!("Bad TomlBatchRelayingMode"),
        }
    }
}

fn default_batch_relaying_mode() -> TomlBatchRelayingMode {
    TomlBatchRelayingMode {
        mode: "ProfitableOnly".to_string(),
        margin: Some(1.1),
        whitelist: None,
    }
>>>>>>> ed6087f7
}

fn default_logic_call_market_enabled() -> bool {
    false
}

fn default_valset_relaying_mode() -> TomlValsetRelayingMode {
    TomlValsetRelayingMode {
        mode: "Altruistic".to_string(),
        margin: None,
    }
}

fn default_batch_request_mode() -> BatchRequestMode {
    BatchRequestMode::ProfitableOnly
}

fn default_relayer_loop_speed() -> u64 {
    600
}

impl Default for RelayerConfig {
    fn default() -> Self {
        RelayerConfig {
            valset_relaying_mode: default_valset_relaying_mode().into(),
            batch_request_mode: default_batch_request_mode(),
            batch_relaying_mode: default_batch_relaying_mode().into(),
            logic_call_market_enabled: default_logic_call_market_enabled(),
            relayer_loop_speed: default_relayer_loop_speed(),
        }
    }
}

impl Default for TomlRelayerConfig {
    fn default() -> Self {
        TomlRelayerConfig {
            valset_relaying_mode: default_valset_relaying_mode(),
            batch_request_mode: default_batch_request_mode(),
            batch_relaying_mode: default_batch_relaying_mode(),
            logic_call_market_enabled: default_logic_call_market_enabled(),
            relayer_loop_speed: default_relayer_loop_speed(),
        }
    }
}

/// Orchestrator configuration options
#[derive(Serialize, Deserialize, Debug, PartialEq, Eq, Clone, Copy)]
pub struct OrchestratorConfig {
    /// If this Orchestrator should run an integrated relayer or not
    #[serde(default = "default_relayer_enabled")]
    pub relayer_enabled: bool,
}

fn default_relayer_enabled() -> bool {
    false
}

impl Default for OrchestratorConfig {
    fn default() -> Self {
        OrchestratorConfig {
            relayer_enabled: default_relayer_enabled(),
        }
    }
}

/// Metrics server configuration options
#[derive(Serialize, Deserialize, Debug, PartialEq, Eq, Clone)]
pub struct MetricsConfig {
    /// If this Orchestrator should run an integrated metrics server or not
    #[serde(default = "default_metrics_enabled")]
    pub metrics_enabled: bool,
    /// Bind to specified ip:port
    #[serde(default = "default_metrics_bind")]
    pub metrics_bind: String,
}

fn default_metrics_enabled() -> bool {
    false
}

fn default_metrics_bind() -> String {
    "127.0.0.1:6631".to_string()
}

impl Default for MetricsConfig {
    fn default() -> Self {
        MetricsConfig {
            metrics_enabled: default_metrics_enabled(),
            metrics_bind: default_metrics_bind(),
        }
    }
}<|MERGE_RESOLUTION|>--- conflicted
+++ resolved
@@ -70,10 +70,6 @@
     }
 }
 
-<<<<<<< HEAD
-fn default_batch_market_enabled() -> bool {
-    false
-=======
 /// The various possible modes for relaying validator set updates
 #[derive(Serialize, Deserialize, Debug, PartialEq, Clone, Copy)]
 pub enum ValsetRelayingMode {
@@ -188,11 +184,10 @@
         margin: Some(1.1),
         whitelist: None,
     }
->>>>>>> ed6087f7
 }
 
 fn default_logic_call_market_enabled() -> bool {
-    false
+    true
 }
 
 fn default_valset_relaying_mode() -> TomlValsetRelayingMode {
