--- conflicted
+++ resolved
@@ -4,77 +4,8 @@
 use clarity::{abi::Token, constants::ZERO_ADDRESS};
 use gravity_utils::num_conversion::downcast_uint256;
 use gravity_utils::types::*;
-<<<<<<< HEAD
-use std::time::Duration;
-use std::u128::MAX as U128MAX;
-use std::u64::MAX as U64MAX;
-use tokio::time::error::Elapsed;
 use web30::{client::Web3, jsonrpc::error::Web3Error};
 
-pub fn downcast_uint256(input: Uint256) -> Option<u64> {
-    if input >= U64MAX.into() {
-        None
-    } else {
-        let val = input.to_bytes_be();
-        let mut lower_bytes: [u8; 8] = [0; 8];
-        // get the start index after the trailing zeros
-        let start_index = 8 - val.len();
-
-        // get the 'lowest' 8 bytes from a 256 bit integer
-        lower_bytes[start_index..].copy_from_slice(val.as_slice());
-        Some(u64::from_be_bytes(lower_bytes))
-    }
-}
-
-pub fn downcast_to_u128(input: Uint256) -> Option<u128> {
-    if input >= U128MAX.into() {
-        None
-    } else {
-        let val = input.to_bytes_be();
-        let mut lower_bytes: [u8; 16] = [0; 16];
-        let start_index = 16 - val.len();
-        // get the 'lowest' 16 bytes from a 256 bit integer
-        lower_bytes[start_index..].copy_from_slice(val.as_slice());
-        Some(u128::from_be_bytes(lower_bytes))
-    }
-}
-
-#[test]
-fn test_downcast_nonce() {
-    let mut i = 0u64;
-    while i < 100_000 {
-        assert_eq!(i, downcast_uint256(i.into()).unwrap());
-        i += 1
-    }
-    let mut i: u64 = std::u32::MAX.into();
-    i -= 100;
-    let end = i + 100_000;
-    while i < end {
-        assert_eq!(i, downcast_uint256(i.into()).unwrap());
-        i += 1
-    }
-}
-
-#[test]
-fn test_downcast_to_u128() {
-    let mut i = 0u128;
-    while i < 100_000 {
-        assert_eq!(i, downcast_to_u128(i.into()).unwrap());
-        i += 1
-    }
-    let mut i: u128 = std::u64::MAX.into();
-    i -= 100;
-    let end = i + 100_000;
-    while i < end {
-        assert_eq!(i, downcast_to_u128(i.into()).unwrap());
-        i += 1
-    }
-}
-
-=======
-use web30::{client::Web3, jsonrpc::error::Web3Error};
-
->>>>>>> ed6087f7
 /// Gets the latest validator set nonce
 pub async fn get_valset_nonce(
     contract_address: EthAddress,
@@ -175,36 +106,8 @@
     Ok(downcast_uint256(real_num).expect("EventNonce nonce overflow! Bridge Halt!"))
 }
 
-/// Gets gravity id, on failure: if `wait_time` is present it will retry until elapsed
-/// if not, it will keep retrying indefinitely.
-pub async fn get_gravity_id_with_retry(
-    contract_address: EthAddress,
-    caller_address: EthAddress,
-    web3: &Web3,
-    wait_time: Option<Duration>,
-) -> Result<String, Elapsed> {
-    let gravity_id_query = async {
-        loop {
-            match get_gravity_id(contract_address, caller_address, web3).await {
-                Ok(gravity_id) => return gravity_id,
-                _ => {
-                    tokio::time::sleep(Duration::from_secs(5)).await;
-                }
-            }
-        }
-    };
-
-    let gravity_id = if wait_time.is_some() {
-        tokio::time::timeout(wait_time.unwrap(), gravity_id_query).await
-    } else {
-        Ok(gravity_id_query.await)
-    };
-
-    gravity_id
-}
-
 /// Gets the gravityID
-async fn get_gravity_id(
+pub async fn get_gravity_id(
     contract_address: EthAddress,
     caller_address: EthAddress,
     web3: &Web3,
