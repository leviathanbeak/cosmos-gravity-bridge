[package]
authors = ["Justin Kilpatrick <justin@althea.net>"]
edition = "2018"
name = "ethereum_gravity"
version = "0.1.0"

# See more keys and their definitions at https://doc.rust-lang.org/cargo/reference/manifest.html

[dependencies]
gravity_utils = {path = "../gravity_utils"}

<<<<<<< HEAD
clarity = "0.5"
deep_space = "2.4"
=======
deep_space = "2.6"
clarity = "0.4"
web30 = "0.17"
num256 = "0.3"
>>>>>>> 2b67dedd
log = "0.4"
num256 = "0.3"
sha3 = "0.9"
tokio = {version = "1.4", features = ["time"]}
web30 = {git = "https://github.com/onomyprotocol/web30.git", rev = "0f96ccd53867bafe4c08ae59a1266ec0256e1cd4"}

[dev_dependencies]
rand = "0.8"<|MERGE_RESOLUTION|>--- conflicted
+++ resolved
@@ -9,15 +9,8 @@
 [dependencies]
 gravity_utils = {path = "../gravity_utils"}
 
-<<<<<<< HEAD
 clarity = "0.5"
-deep_space = "2.4"
-=======
 deep_space = "2.6"
-clarity = "0.4"
-web30 = "0.17"
-num256 = "0.3"
->>>>>>> 2b67dedd
 log = "0.4"
 num256 = "0.3"
 sha3 = "0.9"
