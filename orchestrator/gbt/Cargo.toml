[package]
authors = ["Justin Kilpatrick <justin@althea.net>"]
description = "Gravity Bridge Tools. User tooling for the Althea Ethereum <=> Cosmos Gravtiy bridge"
edition = "2018"
homepage = "https://gravitybridge.althea.net/"
license = "Apache-2.0"
name = "gbt"
repository = "https://github.com/althea-net/cosmos-gravity-bridge"
version = "0.5.6"

# See more keys and their definitions at https://doc.rust-lang.org/cargo/reference/manifest.html

[dependencies]
clap = "3.0.0-beta.2"
clarity = "0.5"
cosmos_gravity = {path = "../cosmos_gravity"}
<<<<<<< HEAD
deep_space = "2.4"
dirs = "3.0"
=======
gravity_utils = {path = "../gravity_utils"}
gravity_proto = {path = "../gravity_proto/"}
relayer = {path = "../relayer/"}
orchestrator = {path = "../orchestrator/"}

deep_space = "2.6"
serde_derive = "1.0"
clarity = "0.4"
clap = "3.0.0-beta.4"
serde = "1.0"
actix-rt = "2.2"
lazy_static = "1"
url = "2"
web30 = "0.17"
>>>>>>> 2b67dedd
env_logger = "0.9"
ethereum_gravity = {path = "../ethereum_gravity"}
gravity_proto = {path = "../gravity_proto/"}
gravity_utils = {path = "../gravity_utils"}
lazy_static = "1"
log = "0.4"
openssl-probe = "0.1"
orchestrator = {path = "../orchestrator/"}
rand = "0.8"
<<<<<<< HEAD
relayer = {path = "../relayer/"}
serde = "1.0"
serde_derive = "1.0"
tokio = {version = "1.4", features = ["macros", "rt-multi-thread"]}
toml = "0.5"
url = "2"
web30 = {git = "https://github.com/onomyprotocol/web30.git", rev = "0f96ccd53867bafe4c08ae59a1266ec0256e1cd4"}
=======
dirs = "4.0"
toml = "0.5"
>>>>>>> 2b67dedd
<|MERGE_RESOLUTION|>--- conflicted
+++ resolved
@@ -14,25 +14,8 @@
 clap = "3.0.0-beta.2"
 clarity = "0.5"
 cosmos_gravity = {path = "../cosmos_gravity"}
-<<<<<<< HEAD
-deep_space = "2.4"
-dirs = "3.0"
-=======
-gravity_utils = {path = "../gravity_utils"}
-gravity_proto = {path = "../gravity_proto/"}
-relayer = {path = "../relayer/"}
-orchestrator = {path = "../orchestrator/"}
-
 deep_space = "2.6"
-serde_derive = "1.0"
-clarity = "0.4"
-clap = "3.0.0-beta.4"
-serde = "1.0"
-actix-rt = "2.2"
-lazy_static = "1"
-url = "2"
-web30 = "0.17"
->>>>>>> 2b67dedd
+dirs = "4.0"
 env_logger = "0.9"
 ethereum_gravity = {path = "../ethereum_gravity"}
 gravity_proto = {path = "../gravity_proto/"}
@@ -42,15 +25,10 @@
 openssl-probe = "0.1"
 orchestrator = {path = "../orchestrator/"}
 rand = "0.8"
-<<<<<<< HEAD
 relayer = {path = "../relayer/"}
 serde = "1.0"
 serde_derive = "1.0"
 tokio = {version = "1.4", features = ["macros", "rt-multi-thread"]}
 toml = "0.5"
 url = "2"
-web30 = {git = "https://github.com/onomyprotocol/web30.git", rev = "0f96ccd53867bafe4c08ae59a1266ec0256e1cd4"}
-=======
-dirs = "4.0"
-toml = "0.5"
->>>>>>> 2b67dedd
+web30 = {git = "https://github.com/onomyprotocol/web30.git", rev = "0f96ccd53867bafe4c08ae59a1266ec0256e1cd4"}