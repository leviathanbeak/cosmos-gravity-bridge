[package]
<<<<<<< HEAD
=======
name = "gbt"
version = "1.0.10"
>>>>>>> e6f0f9cc
authors = ["Justin Kilpatrick <justin@althea.net>"]
description = "Gravity Bridge Tools. User tooling for the Althea Ethereum <=> Cosmos Gravtiy bridge"
edition = "2018"
homepage = "https://gravitybridge.althea.net/"
license = "Apache-2.0"
<<<<<<< HEAD
name = "gbt"
repository = "https://github.com/althea-net/cosmos-gravity-bridge"
version = "0.5.6"
=======
description = "Gravity Bridge Tools. User tooling for the Althea Ethereum <=> Cosmos Gravtiy bridge"
repository = "https://github.com/Gravity-Bridge/Gravity-Bridge"
homepage = "https://gravitybridge.althea.net/"

>>>>>>> e6f0f9cc

# See more keys and their definitions at https://doc.rust-lang.org/cargo/reference/manifest.html

[dependencies]
clap = "3.0.0-beta.2"
clarity = "0.5"
cosmos_gravity = {path = "../cosmos_gravity"}
<<<<<<< HEAD
deep_space = "2.6"
dirs = "4.0"
=======
gravity_utils = {path = "../gravity_utils"}
gravity_proto = {path = "../gravity_proto/"}
relayer = {path = "../relayer/"}
orchestrator = {path = "../orchestrator/"}

deep_space = "2.8"
serde_derive = "1.0"
clarity = "0.5"
clap = {version="3.0.0-rc.7", features=["derive"]}
serde = "1.0"
actix-rt = "2.2"
lazy_static = "1"
url = "2"
web30 = "0.17"
>>>>>>> e6f0f9cc
env_logger = "0.9"
ethereum_gravity = {path = "../ethereum_gravity"}
gravity_proto = {path = "../gravity_proto/"}
gravity_utils = {path = "../gravity_utils"}
lazy_static = "1"
log = "0.4"
openssl-probe = "0.1"
orchestrator = {path = "../orchestrator/"}
rand = "0.8"
relayer = {path = "../relayer/"}
serde = "1.0"
serde_derive = "1.0"
tokio = {version = "1.4", features = ["macros", "rt-multi-thread"]}
toml = "0.5"
url = "2"
web30 = {git = "https://github.com/onomyprotocol/web30.git", rev = "0f96ccd53867bafe4c08ae59a1266ec0256e1cd4"}<|MERGE_RESOLUTION|>--- conflicted
+++ resolved
@@ -1,50 +1,21 @@
 [package]
-<<<<<<< HEAD
-=======
-name = "gbt"
-version = "1.0.10"
->>>>>>> e6f0f9cc
 authors = ["Justin Kilpatrick <justin@althea.net>"]
 description = "Gravity Bridge Tools. User tooling for the Althea Ethereum <=> Cosmos Gravtiy bridge"
 edition = "2018"
 homepage = "https://gravitybridge.althea.net/"
 license = "Apache-2.0"
-<<<<<<< HEAD
 name = "gbt"
 repository = "https://github.com/althea-net/cosmos-gravity-bridge"
 version = "0.5.6"
-=======
-description = "Gravity Bridge Tools. User tooling for the Althea Ethereum <=> Cosmos Gravtiy bridge"
-repository = "https://github.com/Gravity-Bridge/Gravity-Bridge"
-homepage = "https://gravitybridge.althea.net/"
-
->>>>>>> e6f0f9cc
 
 # See more keys and their definitions at https://doc.rust-lang.org/cargo/reference/manifest.html
 
 [dependencies]
-clap = "3.0.0-beta.2"
+clap = {version="3.0.0-rc.7", features=["derive"]}
 clarity = "0.5"
 cosmos_gravity = {path = "../cosmos_gravity"}
-<<<<<<< HEAD
-deep_space = "2.6"
+deep_space = "2.8"
 dirs = "4.0"
-=======
-gravity_utils = {path = "../gravity_utils"}
-gravity_proto = {path = "../gravity_proto/"}
-relayer = {path = "../relayer/"}
-orchestrator = {path = "../orchestrator/"}
-
-deep_space = "2.8"
-serde_derive = "1.0"
-clarity = "0.5"
-clap = {version="3.0.0-rc.7", features=["derive"]}
-serde = "1.0"
-actix-rt = "2.2"
-lazy_static = "1"
-url = "2"
-web30 = "0.17"
->>>>>>> e6f0f9cc
 env_logger = "0.9"
 ethereum_gravity = {path = "../ethereum_gravity"}
 gravity_proto = {path = "../gravity_proto/"}
