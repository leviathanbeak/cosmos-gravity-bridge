use crate::args::CosmosToEthOpts;
use crate::utils::TIMEOUT;
use cosmos_gravity::query::get_denom_to_erc20;
use cosmos_gravity::send::send_to_eth;
use gravity_proto::gravity::QueryDenomToErc20Request;
<<<<<<< HEAD
use gravity_utils::connection_prep::{check_for_fee, create_rpc_connections};
use gravity_utils::error::GravityError;
=======
use gravity_utils::{
    connection_prep::{check_for_fee, create_rpc_connections},
    num_conversion::{print_atom, print_eth},
};
use std::process::exit;
>>>>>>> ed6087f7

pub async fn cosmos_to_eth(
    args: CosmosToEthOpts,
    address_prefix: String,
) -> Result<(), GravityError> {
    let cosmos_key = args.cosmos_phrase;
    let gravity_coin = args.amount;
    let fee = args.fee;
    let cosmos_grpc = args.cosmos_grpc;
    let eth_dest = args.eth_destination;
    let bridge_fee = args.bridge_fee;

    let cosmos_address = cosmos_key.to_address(&address_prefix).unwrap();

    info!("Sending from Cosmos address {}", cosmos_address);
    let connections =
        create_rpc_connections(address_prefix, Some(cosmos_grpc), None, TIMEOUT).await;
    let contact = connections.contact.unwrap();
    let mut grpc = connections.grpc.unwrap();

    let res = get_denom_to_erc20(&mut grpc, gravity_coin.denom.clone()).await;
    let is_cosmos_originated = match res {
        Ok(v) => v.cosmos_originated,
        Err(e) => {
            error!("Could not lookup denom is it valid? {:?}", e);
            exit(1);
        }
    };

    let res = grpc
        .denom_to_erc20(QueryDenomToErc20Request {
            denom: gravity_coin.denom.clone(),
        })
        .await;
    match res {
        Ok(val) => info!(
            "Asset {} has ERC20 representation {}",
            gravity_coin.denom,
            val.into_inner().erc20
        ),
        Err(_) => {
            return Err(GravityError::UnrecoverableError(format!(
                "Asset {} has no ERC20 representation, you may need to deploy an ERC20 for it!",
                gravity_coin.denom
            )));
        }
    }

    let amount = gravity_coin.clone();
<<<<<<< HEAD
    let bridge_fee = Coin {
        denom: gravity_coin.denom.clone(),
        amount: 1u64.into(),
    };
    check_for_fee(&gravity_coin, cosmos_address, &contact).await?;
    check_for_fee(&fee, cosmos_address, &contact).await?;
=======
    check_for_fee(&gravity_coin, cosmos_address, &contact).await;
    check_for_fee(&fee, cosmos_address, &contact).await;
>>>>>>> ed6087f7

    let balance = contact
        .get_balance(cosmos_address, gravity_coin.denom.clone())
        .await
        .expect("Failed to get balances!");

<<<<<<< HEAD
    if found.is_none() {
        return Err(GravityError::UnrecoverableError(format!(
            "You don't have any {} tokens!",
            gravity_coin.denom
        )));
    } else if amount.amount.clone() >= found.unwrap().amount {
        let error = if is_cosmos_originated {
            format!("Your transfer of {} {} tokens is greater than your balance of {} tokens. Remember you need some to pay for fees!", print_atom(amount.amount), gravity_coin.denom, print_atom(found.unwrap().amount.clone()))
        } else {
            format!("Your transfer of {} {} tokens is greater than your balance of {} tokens. Remember you need some to pay for fees!", print_eth(amount.amount), gravity_coin.denom, print_eth(found.unwrap().amount.clone()))
        };

        return Err(GravityError::UnrecoverableError(error));
=======
    match balance {
        Some(balance) => {
            if balance.amount < amount.amount.clone() + bridge_fee.amount.clone() {
                if is_cosmos_originated {
                    error!("Your transfer of {} {} tokens is greater than your balance of {} tokens. Remember you need some to pay for fees!", print_atom(amount.amount), gravity_coin.denom, print_atom(balance.amount));
                } else {
                    error!("Your transfer of {} {} tokens is greater than your balance of {} tokens. Remember you need some to pay for fees!", print_eth(amount.amount), gravity_coin.denom, print_eth(balance.amount));
                }
                exit(1);
            }
        }
        None => {
            error!("You don't have any {} tokens!", gravity_coin.denom);
            exit(1);
        }
>>>>>>> ed6087f7
    }

    info!(
        "Locking {} / {} into the batch pool",
        amount.denom, gravity_coin.denom
    );
    let res = send_to_eth(
        cosmos_key,
        eth_dest,
        amount.clone(),
        bridge_fee.clone(),
        fee.clone(),
        &contact,
    )
    .await;
    match res {
        Ok(tx_id) => info!("Send to Eth txid {}", tx_id.txhash),
        Err(e) => info!("Failed to send tokens! {:?}", e),
    }
<<<<<<< HEAD

    if !no_batch {
        info!("Requesting a batch to push transaction along immediately");
        send_request_batch(cosmos_key, gravity_coin.denom, bridge_fee, &contact)
            .await
            .expect("Failed to request batch");
    } else {
        info!("--no-batch specified, your transfer will wait until someone requests a batch for this token type")
    }

    Ok(())
=======
    info!("Your funds are now waiting to be sent to Ethereum in a transaction batch!");
    info!("Depending on how much you and others attached in fees, this might take a while!");
    info!("You can retrieve your funds using a CancelSendToEth message, up until they are sent to Ethereum");
>>>>>>> ed6087f7
}<|MERGE_RESOLUTION|>--- conflicted
+++ resolved
@@ -3,16 +3,12 @@
 use cosmos_gravity::query::get_denom_to_erc20;
 use cosmos_gravity::send::send_to_eth;
 use gravity_proto::gravity::QueryDenomToErc20Request;
-<<<<<<< HEAD
-use gravity_utils::connection_prep::{check_for_fee, create_rpc_connections};
 use gravity_utils::error::GravityError;
-=======
 use gravity_utils::{
     connection_prep::{check_for_fee, create_rpc_connections},
     num_conversion::{print_atom, print_eth},
 };
 use std::process::exit;
->>>>>>> ed6087f7
 
 pub async fn cosmos_to_eth(
     args: CosmosToEthOpts,
@@ -62,38 +58,14 @@
     }
 
     let amount = gravity_coin.clone();
-<<<<<<< HEAD
-    let bridge_fee = Coin {
-        denom: gravity_coin.denom.clone(),
-        amount: 1u64.into(),
-    };
     check_for_fee(&gravity_coin, cosmos_address, &contact).await?;
     check_for_fee(&fee, cosmos_address, &contact).await?;
-=======
-    check_for_fee(&gravity_coin, cosmos_address, &contact).await;
-    check_for_fee(&fee, cosmos_address, &contact).await;
->>>>>>> ed6087f7
 
     let balance = contact
         .get_balance(cosmos_address, gravity_coin.denom.clone())
         .await
         .expect("Failed to get balances!");
 
-<<<<<<< HEAD
-    if found.is_none() {
-        return Err(GravityError::UnrecoverableError(format!(
-            "You don't have any {} tokens!",
-            gravity_coin.denom
-        )));
-    } else if amount.amount.clone() >= found.unwrap().amount {
-        let error = if is_cosmos_originated {
-            format!("Your transfer of {} {} tokens is greater than your balance of {} tokens. Remember you need some to pay for fees!", print_atom(amount.amount), gravity_coin.denom, print_atom(found.unwrap().amount.clone()))
-        } else {
-            format!("Your transfer of {} {} tokens is greater than your balance of {} tokens. Remember you need some to pay for fees!", print_eth(amount.amount), gravity_coin.denom, print_eth(found.unwrap().amount.clone()))
-        };
-
-        return Err(GravityError::UnrecoverableError(error));
-=======
     match balance {
         Some(balance) => {
             if balance.amount < amount.amount.clone() + bridge_fee.amount.clone() {
@@ -106,10 +78,11 @@
             }
         }
         None => {
-            error!("You don't have any {} tokens!", gravity_coin.denom);
-            exit(1);
+            return Err(GravityError::UnrecoverableError(format!(
+                "You don't have any {} tokens!",
+                gravity_coin.denom
+            )));
         }
->>>>>>> ed6087f7
     }
 
     info!(
@@ -129,21 +102,8 @@
         Ok(tx_id) => info!("Send to Eth txid {}", tx_id.txhash),
         Err(e) => info!("Failed to send tokens! {:?}", e),
     }
-<<<<<<< HEAD
-
-    if !no_batch {
-        info!("Requesting a batch to push transaction along immediately");
-        send_request_batch(cosmos_key, gravity_coin.denom, bridge_fee, &contact)
-            .await
-            .expect("Failed to request batch");
-    } else {
-        info!("--no-batch specified, your transfer will wait until someone requests a batch for this token type")
-    }
-
-    Ok(())
-=======
     info!("Your funds are now waiting to be sent to Ethereum in a transaction batch!");
     info!("Depending on how much you and others attached in fees, this might take a while!");
     info!("You can retrieve your funds using a CancelSendToEth message, up until they are sent to Ethereum");
->>>>>>> ed6087f7
+    Ok(())
 }