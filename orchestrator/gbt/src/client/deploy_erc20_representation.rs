--- conflicted
+++ resolved
@@ -1,4 +1,8 @@
-use crate::{args::DeployErc20RepresentationOpts, utils::TIMEOUT};
+use std::time::Duration;
+
+use tokio::time::sleep;
+use web30::types::SendTxOption;
+
 use cosmos_gravity::query::get_gravity_params;
 use ethereum_gravity::deploy_erc20::deploy_erc20;
 use gravity_proto::gravity::QueryDenomToErc20Request;
@@ -6,9 +10,8 @@
     connection_prep::{check_for_eth, create_rpc_connections},
     error::GravityError,
 };
-use std::time::Duration;
-use tokio::time::sleep;
-use web30::types::SendTxOption;
+
+use crate::{args::DeployErc20RepresentationOpts, utils::TIMEOUT};
 
 pub async fn deploy_erc20_representation(
     args: DeployErc20RepresentationOpts,
@@ -82,62 +85,43 @@
 
             info!("We have deployed ERC20 contract {:#066x}, waiting to see if the Cosmos chain choses to adopt it", res);
 
-<<<<<<< HEAD
-    let keep_querying_for_erc20 = async {
-        loop {
-            let res = grpc
-                .denom_to_erc20(QueryDenomToErc20Request {
-                    denom: denom.clone(),
-                })
-                .await;
+            let keep_querying_for_erc20 = async {
+                loop {
+                    let res = grpc
+                        .denom_to_erc20(QueryDenomToErc20Request {
+                            denom: denom.clone(),
+                        })
+                        .await;
 
-            if let Ok(val) = res {
-                info!(
-                    "Asset {} has accepted new ERC20 representation {}",
-                    denom,
-                    val.into_inner().erc20
-                );
-                break;
-            }
-            sleep(Duration::from_secs(1)).await;
-        }
-    };
+                    if let Ok(val) = res {
+                        info!(
+                            "Asset {} has accepted new ERC20 representation {}",
+                            denom,
+                            val.into_inner().erc20
+                        );
+                        break;
+                    }
 
-    match tokio::time::timeout(Duration::from_secs(100), keep_querying_for_erc20).await {
-        Ok(_) => Ok(()),
-        Err(_) => Err(GravityError::UnrecoverableError(
-            "Your ERC20 contract was not adopted, double check the metadata and try again".into(),
-        )),
-=======
-            let start = Instant::now();
-            loop {
-                let res = grpc
-                    .denom_to_erc20(QueryDenomToErc20Request {
-                        denom: denom.clone(),
-                    })
-                    .await;
+                    sleep(Duration::from_secs(1)).await;
+                }
+            };
 
-                if let Ok(val) = res {
-                    info!(
-                        "Asset {} has accepted new ERC20 representation {}",
-                        denom,
-                        val.into_inner().erc20
-                    );
-                    exit(0);
-                }
-
-                if Instant::now() - start > Duration::from_secs(100) {
-                    info!("Your ERC20 contract was not adopted, double check the metadata and try again");
-                    exit(1);
-                }
-                delay_for(Duration::from_secs(1)).await;
+            match tokio::time::timeout(Duration::from_secs(100), keep_querying_for_erc20).await {
+                Ok(_) => Ok(()),
+                Err(_) => Err(GravityError::UnrecoverableError(
+                    "Your ERC20 contract was not adopted, double check the metadata and try again"
+                        .into(),
+                )),
             }
         }
         Ok(None) => {
             warn!("denom {} has no denom metadata set, this means it is impossible to deploy an ERC20 representation at this time", denom);
             warn!("A governance proposal to set this denoms metadata will need to pass before running this command");
+            Ok(())
         }
-        Err(e) => error!("Unable to make metadata request, check grpc {:?}", e),
->>>>>>> ed6087f7
+        Err(e) => Err(GravityError::UnrecoverableError(format!(
+            "Unable to make metadata request, check grpc {:?}",
+            e
+        ))),
     }
 }