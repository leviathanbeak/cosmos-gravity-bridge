--- conflicted
+++ resolved
@@ -2,15 +2,11 @@
 use crate::utils::TIMEOUT;
 use ethereum_gravity::send_to_cosmos::send_to_cosmos;
 use ethereum_gravity::utils::get_valset_nonce;
-<<<<<<< HEAD
-use gravity_utils::connection_prep::{check_for_eth, create_rpc_connections};
 use gravity_utils::error::GravityError;
-=======
 use gravity_utils::{
     connection_prep::{check_for_eth, create_rpc_connections},
     num_conversion::fraction_to_exponent,
 };
->>>>>>> ed6087f7
 
 pub async fn eth_to_cosmos(args: EthToCosmosOpts, prefix: String) -> Result<(), GravityError> {
     let gravity_address = args.gravity_contract_address;
@@ -76,13 +72,9 @@
         Ok(tx_id) => info!("Send to Cosmos txid: {:#066x}", tx_id),
         Err(e) => info!("Failed to send tokens! {:?}", e),
     }
-
-<<<<<<< HEAD
-    Ok(())
-=======
     info!(
         "Your tokens should show up in the account {} on Gravity Bridge within 5 minutes",
         cosmos_dest
-    )
->>>>>>> ed6087f7
+    );
+    Ok(())
 }