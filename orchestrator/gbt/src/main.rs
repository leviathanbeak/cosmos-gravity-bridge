--- conflicted
+++ resolved
@@ -14,14 +14,11 @@
 use client::eth_to_cosmos::eth_to_cosmos;
 use config::{get_home_dir, load_config};
 use env_logger::Env;
-<<<<<<< HEAD
-use gravity_utils::error::GravityError;
-=======
 use gov::proposals::{
     submit_airdrop, submit_emergency_bridge_halt, submit_ibc_metadata, submit_oracle_unhalt,
 };
 use gov::queries::query_airdrops;
->>>>>>> ed6087f7
+use gravity_utils::error::GravityError;
 use keys::register_orchestrator_address::register_orchestrator_address;
 use keys::set_eth_key;
 use keys::set_orchestrator_key;
@@ -49,6 +46,9 @@
             GravityError::UnrecoverableError(error) => {
                 error!("{}", error);
                 exit(1);
+            }
+            GravityError::RecoverableError(error) => {
+                error!("{}", error);
             }
             GravityError::ValidationError(error) => {
                 error!("{}", error);
@@ -104,24 +104,38 @@
             orchestrator(orchestrator_opts, address_prefix, &home_dir, config).await
         }
         SubCommand::Relayer(relayer_opts) => {
-            relayer(relayer_opts, address_prefix, &home_dir, config.relayer).await
+            relayer(relayer_opts, address_prefix, &home_dir, &config.relayer).await
         }
         SubCommand::Init(init_opts) => init_config(init_opts, home_dir),
         SubCommand::Gov(gov_opts) => match gov_opts.subcmd {
             GovSubcommand::Submit(submit_opts) => match submit_opts {
                 GovSubmitSubcommand::IbcMetadata(opts) => {
-                    submit_ibc_metadata(opts, address_prefix).await
+                    submit_ibc_metadata(opts, address_prefix).await;
+                    // TODO make method above return error
+                    Ok(())
                 }
-                GovSubmitSubcommand::Airdrop(opts) => submit_airdrop(opts, address_prefix).await,
+                GovSubmitSubcommand::Airdrop(opts) => {
+                    submit_airdrop(opts, address_prefix).await;
+                    // TODO make method above return error
+                    Ok(())
+                }
                 GovSubmitSubcommand::EmergencyBridgeHalt(opts) => {
-                    submit_emergency_bridge_halt(opts, address_prefix).await
+                    submit_emergency_bridge_halt(opts, address_prefix).await;
+                    // TODO make method above return error
+                    Ok(())
                 }
                 GovSubmitSubcommand::OracleUnhalt(opts) => {
-                    submit_oracle_unhalt(opts, address_prefix).await
+                    submit_oracle_unhalt(opts, address_prefix).await;
+                    // TODO make method above return error
+                    Ok(())
                 }
             },
             GovSubcommand::Query(query_opts) => match query_opts {
-                GovQuerySubcommand::Airdrop(opts) => query_airdrops(opts, address_prefix).await,
+                GovQuerySubcommand::Airdrop(opts) => {
+                    query_airdrops(opts, address_prefix).await;
+                    // TODO make method above return error
+                    Ok(())
+                }
             },
         },
     }
