//! Handles configuration structs + saving and loading for Gravity bridge tools

use crate::args::InitOpts;
use clarity::PrivateKey as EthPrivateKey;
<<<<<<< HEAD
use gravity_utils::{error::GravityError, types::GravityBridgeToolsConfig};
=======
use gravity_utils::types::{GravityBridgeToolsConfig, TomlGravityBridgeToolsConfig};
>>>>>>> ed6087f7
use std::{
    fs::{self, create_dir},
    path::{Path, PathBuf},
};

/// The name of the config file, this file is copied
/// from default-config.toml when generated so that we
/// can include comments
pub const CONFIG_NAME: &str = "config.toml";
/// The name of the keys file, this file is not expected
/// to be hand edited.
pub const KEYS_NAME: &str = "keys.json";
/// The folder name for the config
pub const CONFIG_FOLDER: &str = ".gbt";

/// The keys storage struct, including encrypted and un-encrypted local keys
/// un-encrypted keys provide for orchestrator start and relayer start functions
#[derive(Serialize, Deserialize, Debug, PartialEq, Eq, Default)]
pub struct KeyStorage {
    pub orchestrator_phrase: Option<String>,
    pub ethereum_key: Option<EthPrivateKey>,
}

/// Checks if the user has setup their config environment
pub fn config_exists(home_dir: &Path) -> bool {
    let config_file = home_dir.join(CONFIG_FOLDER).with_file_name(CONFIG_NAME);
    let keys_file = home_dir.join(CONFIG_FOLDER).with_file_name(KEYS_NAME);
    home_dir.exists() && config_file.exists() && keys_file.exists()
}

/// Creates the config directory and default config file if it does
/// not already exist
pub fn init_config(_init_ops: InitOpts, home_dir: PathBuf) -> Result<(), GravityError> {
    if home_dir.exists() {
        warn!(
            "The Gravity bridge tools config folder {} already exists!",
            home_dir.to_str().unwrap()
        );
        warn!("You can delete this folder and run init again, you will lose any keys or other config data!");
        Err(GravityError::ValidationError(
            "Directory already exists".into(),
        ))
    } else {
        create_dir(home_dir.clone()).expect("Failed to create config directory!");

        fs::write(home_dir.join(CONFIG_NAME), get_default_config())
            .expect("Unable to write config file");
        fs::write(
            home_dir.join(KEYS_NAME),
            toml::to_string(&KeyStorage::default()).unwrap(),
        )
        .expect("Unable to write config file");

        Ok(())
    }
}

/// Loads the default config from the default-config.toml file
/// done at compile time and is included in the binary
/// This is done so that we can have hand edited and annotated
/// config
fn get_default_config() -> String {
    include_str!("default-config.toml").to_string()
}

pub fn get_home_dir(home_arg: Option<PathBuf>) -> Result<PathBuf, GravityError> {
    match (dirs::home_dir(), home_arg) {
        (_, Some(user_home)) => Ok(PathBuf::from(&user_home)),
        (Some(default_home_dir), None) => Ok(default_home_dir.join(CONFIG_FOLDER)),
        (None, None) => {
            Err(GravityError::UnrecoverableError(
                "Failed to automatically determine your home directory, please provide a path to the --home argument!".into(),
            ))
        }
    }
}

/// Load the config file, this operates at runtime
pub fn load_config(home_dir: &Path) -> Result<GravityBridgeToolsConfig, GravityError> {
    let config_file = home_dir.join(CONFIG_FOLDER).with_file_name(CONFIG_NAME);
    if !config_file.exists() {
        return Ok(GravityBridgeToolsConfig::default());
    }

    let config =
        fs::read_to_string(config_file).expect("Could not find config file! Run `gbt init`");
<<<<<<< HEAD

    toml::from_str(&config)
        .map_err(|e| GravityError::UnrecoverableError(format!("Invalid config! {:?}", e)))
=======
    let val: Result<TomlGravityBridgeToolsConfig, _> = toml::from_str(&config);
    match val {
        Ok(v) => v.into(),
        Err(e) => {
            error!("Invalid config! {:?}", e);
            exit(1);
        }
    }
>>>>>>> ed6087f7
}

/// Load the keys file, this operates at runtime
pub fn load_keys(home_dir: &Path) -> Result<KeyStorage, GravityError> {
    let keys_file = home_dir.join(CONFIG_FOLDER).with_file_name(KEYS_NAME);
    if !keys_file.exists() {
        return Err(GravityError::UnrecoverableError(format!(
            "Keys file at {} not detected, use `gbt init` to generate a config.",
            keys_file.to_str().unwrap()
        )));
    }

    let keys = fs::read_to_string(keys_file).unwrap();

    toml::from_str(&keys)
        .map_err(|e| GravityError::UnrecoverableError(format!("Invalid keys! {:?}", e)))
}

/// Saves the keys file, overwriting the existing one
pub fn save_keys(home_dir: &Path, updated_keys: KeyStorage) {
    let config_file = home_dir.join(CONFIG_FOLDER).with_file_name(KEYS_NAME);
    if !config_file.exists() {
        info!(
            "Config file at {} not detected, using defaults, use `gbt init` to generate a config.",
            config_file.to_str().unwrap()
        );
    }

    fs::write(
        home_dir.join(KEYS_NAME),
        toml::to_string(&updated_keys).unwrap(),
    )
    .expect("Unable to write config file");
}

#[cfg(test)]
mod tests {
    use super::*;

    /// Test that the config is both valid toml for the struct and that it's values are
    /// equal to the default values of the config.
    #[test]
    fn test_default_config() {
        // make sure the default config default-config.toml is the same as the default config struct
        let res: TomlGravityBridgeToolsConfig = toml::from_str(&get_default_config()).unwrap();
        let res: GravityBridgeToolsConfig = res.into();
        assert_eq!(res, GravityBridgeToolsConfig::default());
    }
}<|MERGE_RESOLUTION|>--- conflicted
+++ resolved
@@ -2,11 +2,8 @@
 
 use crate::args::InitOpts;
 use clarity::PrivateKey as EthPrivateKey;
-<<<<<<< HEAD
-use gravity_utils::{error::GravityError, types::GravityBridgeToolsConfig};
-=======
+use gravity_utils::error::GravityError;
 use gravity_utils::types::{GravityBridgeToolsConfig, TomlGravityBridgeToolsConfig};
->>>>>>> ed6087f7
 use std::{
     fs::{self, create_dir},
     path::{Path, PathBuf},
@@ -93,20 +90,14 @@
 
     let config =
         fs::read_to_string(config_file).expect("Could not find config file! Run `gbt init`");
-<<<<<<< HEAD
-
-    toml::from_str(&config)
-        .map_err(|e| GravityError::UnrecoverableError(format!("Invalid config! {:?}", e)))
-=======
     let val: Result<TomlGravityBridgeToolsConfig, _> = toml::from_str(&config);
     match val {
-        Ok(v) => v.into(),
-        Err(e) => {
-            error!("Invalid config! {:?}", e);
-            exit(1);
-        }
+        Ok(v) => Ok(v.into()),
+        Err(e) => Err(GravityError::UnrecoverableError(format!(
+            "Invalid config! {:?}",
+            e
+        ))),
     }
->>>>>>> ed6087f7
 }
 
 /// Load the keys file, this operates at runtime
