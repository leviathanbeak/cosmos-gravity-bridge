--- conflicted
+++ resolved
@@ -8,11 +8,6 @@
 # requests for batches sent on the Gravity Bridge side, consumes bridge chain
 # tx fees
 [relayer]
-<<<<<<< HEAD
-valset_market_enabled = false
-batch_market_enabled = false
-logic_call_market_enabled = false
-=======
 batch_request_mode = "ProfitableOnly"
 
 [relayer.valset_relaying_mode]
@@ -40,5 +35,4 @@
 
 [metrics]
 metrics_enabled = false
-metrics_bind = "127.0.0.1:6631"
->>>>>>> ed6087f7
+metrics_bind = "127.0.0.1:6631"