--- conflicted
+++ resolved
@@ -2,10 +2,20 @@
 //! that can only be run by a validator. This single binary the 'Orchestrator' runs not only these two rules but also the untrusted role of a relayer, that does not need any permissions and has it's
 //! own crate and binary so that anyone may run it.
 
-use crate::ethereum_event_watcher::get_block_delay;
-use crate::{ethereum_event_watcher::check_for_events, oracle_resync::get_last_checked_block};
+use std::cmp::min;
+use std::time::Duration;
+
 use clarity::PrivateKey as EthPrivateKey;
 use clarity::{address::Address as EthAddress, Uint256};
+use deep_space::error::CosmosGrpcError;
+use deep_space::Contact;
+use deep_space::{client::ChainStatus, utils::FeeInfo};
+use deep_space::{coin::Coin, private_key::PrivateKey as CosmosPrivateKey};
+use futures::future::{try_join, try_join3};
+use tokio::time::sleep;
+use tonic::transport::Channel;
+use web30::client::Web3;
+
 use cosmos_gravity::query::get_gravity_params;
 use cosmos_gravity::{
     query::{
@@ -14,22 +24,15 @@
     },
     send::{send_batch_confirm, send_logic_call_confirm, send_valset_confirms},
 };
-use deep_space::error::CosmosGrpcError;
-use deep_space::Contact;
-use deep_space::{client::ChainStatus, utils::FeeInfo};
-use deep_space::{coin::Coin, private_key::PrivateKey as CosmosPrivateKey};
-use futures::future::{try_join, try_join3};
 use gravity_proto::cosmos_sdk_proto::cosmos::base::abci::v1beta1::TxResponse;
 use gravity_proto::gravity::query_client::QueryClient as GravityQueryClient;
 use gravity_utils::error::GravityError;
 use gravity_utils::types::GravityBridgeToolsConfig;
 use metrics_exporter::{metrics_errors_counter, metrics_latest, metrics_warnings_counter};
 use relayer::main_loop::relayer_main_loop;
-use std::cmp::min;
-use std::time::Duration;
-use tokio::time::sleep;
-use tonic::transport::Channel;
-use web30::client::Web3;
+
+use crate::ethereum_event_watcher::get_block_delay;
+use crate::{ethereum_event_watcher::check_for_events, oracle_resync::get_last_checked_block};
 
 /// The execution speed governing all loops in this file
 /// which is to say all loops started by Orchestrator main
@@ -53,7 +56,6 @@
     gravity_id: String,
     user_fee_amount: Coin,
     config: GravityBridgeToolsConfig,
-    wait_time: Option<Duration>,
 ) -> Result<(), GravityError> {
     let fee = user_fee_amount;
 
@@ -82,13 +84,8 @@
         contact,
         grpc_client.clone(),
         gravity_contract_address,
-<<<<<<< HEAD
+        gravity_id,
         &config.relayer,
-        wait_time,
-=======
-        gravity_id,
-        config.relayer,
->>>>>>> ed6087f7
     );
 
     // if the relayer is not enabled we just don't start the future
@@ -140,7 +137,6 @@
                 let latest_eth_block = web3.eth_block_number().await;
                 let latest_cosmos_block = contact.get_chain_status().await;
 
-<<<<<<< HEAD
                 match (latest_eth_block, latest_cosmos_block) {
                     (Ok(latest_eth_block), Ok(ChainStatus::Moving { block_height })) => {
                         trace!(
@@ -148,83 +144,42 @@
                             latest_eth_block,
                             block_height,
                         );
+
+                        metrics_latest(block_height, "latest_cosmos_block");
+                        // Converting into u64
+                        metrics_latest(latest_eth_block.to_u64_digits()[0], "latest_eth_block");
                     }
                     (Ok(_latest_eth_block), Ok(ChainStatus::Syncing)) => {
                         warn!("Cosmos node syncing, Eth oracle paused");
+                        metrics_warnings_counter(2, "Cosmos node syncing");
                         sleep(DELAY).await;
                         return None;
                     }
                     (Ok(_latest_eth_block), Ok(ChainStatus::WaitingToStart)) => {
                         warn!("Cosmos node syncing waiting for chain start, Eth oracle paused");
+                        metrics_warnings_counter(2, "Cosmos node syncing waiting for chain start");
                         sleep(DELAY).await;
                         return None;
                     }
                     (Ok(_), Err(_)) => {
                         warn!("Could not contact Cosmos grpc, trying again");
+                        metrics_warnings_counter(2, "Could not contact Cosmos grpc");
                         sleep(DELAY).await;
                         return None;
                     }
                     (Err(_), Ok(_)) => {
                         warn!("Could not contact Eth node, trying again");
+                        metrics_warnings_counter(1, "Could not contact Eth node");
                         sleep(DELAY).await;
                         return None;
                     }
                     (Err(_), Err(_)) => {
                         error!("Could not reach Ethereum or Cosmos rpc!");
+                        metrics_errors_counter(0, "Could not reach Ethereum or Cosmos rpc");
                         sleep(DELAY).await;
                         return None;
                     }
                 }
-=======
-        let latest_eth_block = web3.eth_block_number().await;
-        let latest_cosmos_block = contact.get_chain_status().await;
-
-        match (latest_eth_block, latest_cosmos_block) {
-            (Ok(latest_eth_block), Ok(ChainStatus::Moving { block_height })) => {
-                trace!(
-                    "Latest Eth block {} Latest Cosmos block {}",
-                    latest_eth_block,
-                    block_height,
-                );
-
-                metrics_latest(block_height, "latest_cosmos_block");
-                // Converting into u64
-                metrics_latest(latest_eth_block.to_u64_digits()[0], "latest_eth_block");
-            }
-            (Ok(_latest_eth_block), Ok(ChainStatus::Syncing)) => {
-                warn!("Cosmos node syncing, Eth oracle paused");
-                metrics_warnings_counter(2, "Cosmos node syncing");
-                delay_for(DELAY).await;
-                continue;
-            }
-            (Ok(_latest_eth_block), Ok(ChainStatus::WaitingToStart)) => {
-                warn!("Cosmos node syncing waiting for chain start, Eth oracle paused");
-                metrics_warnings_counter(2, "Cosmos node syncing waiting for chain start");
-                delay_for(DELAY).await;
-                continue;
-            }
-            (Ok(_), Err(_)) => {
-                warn!("Could not contact Cosmos grpc, trying again");
-                metrics_warnings_counter(2, "Could not contact Cosmos grpc");
-                delay_for(DELAY).await;
-                continue;
-            }
-            (Err(_), Ok(_)) => {
-                warn!("Could not contact Eth node, trying again");
-                metrics_warnings_counter(1, "Could not contact Eth node");
-                delay_for(DELAY).await;
-                continue;
-            }
-            (Err(_), Err(_)) => {
-                error!("Could not reach Ethereum or Cosmos rpc!");
-
-                metrics_errors_counter(0, "Could not reach Ethereum or Cosmos rpc");
-
-                delay_for(DELAY).await;
-                continue;
-            }
-        }
->>>>>>> ed6087f7
 
                 // Relays events from Ethereum -> Cosmos
                 match check_for_events(
@@ -257,23 +212,13 @@
                             .await;
                         }
                         last_checked_event = nonces.event_nonce;
-                    }
-                    Err(e) => error!(
-                        "Failed to get events for block range, Check your Eth node and Cosmos gRPC {:?}",
-                        e
-                    ),
-                }
-<<<<<<< HEAD
-=======
-                last_checked_event = nonces.event_nonce;
-                metrics_latest(last_checked_event.to_u64_digits()[0], "last_checked_event");
-            }
-            Err(e) => {
-                error!("Failed to get events for block range, Check your Eth node and Cosmos gRPC {:?}", e);
-                metrics_errors_counter(0, "Failed to get events for block range");
-            }
-        }
->>>>>>> ed6087f7
+                        metrics_latest(last_checked_event.to_u64_digits()[0], "last_checked_event");
+                    }
+                    Err(e) => {
+                        error!("Failed to get events for block range, Check your Eth node and Cosmos gRPC {:?}", e);
+                        metrics_errors_counter(0, "Failed to get events for block range");
+                    }
+                }
 
                 Some(())
             },
@@ -297,7 +242,6 @@
     let mut grpc_client = grpc_client;
 
     loop {
-<<<<<<< HEAD
         let (async_result, _) = tokio::join!(
             async {
                 // repeatedly refreshing the parameters here maintains loop correctness
@@ -307,6 +251,7 @@
                     Ok(p) => p,
                     Err(e) => {
                         error!("Failed to get Gravity parameters with {} correct your Cosmos gRPC connection immediately, you are risking slashing",e);
+                        metrics_errors_counter(2, "Failed to get Gravity parameters correct your Cosmos gRPC connection immediately, you are risking slashing");
                         return Ok(());
                     }
                 };
@@ -324,74 +269,29 @@
                     Ok(ChainStatus::Syncing) => {
                         warn!("Cosmos node syncing, Eth signer paused");
                         warn!("If this operation will take more than {} blocks of time you must find another node to submit signatures or risk slashing", blocks_until_slashing);
+                        metrics_warnings_counter(2, "Cosmos node syncing, Eth signer paused");
+                        metrics_latest(blocks_until_slashing, "blocks_until_slashing");
                         sleep(DELAY).await;
                         return Ok(());
                     }
                     Ok(ChainStatus::WaitingToStart) => {
                         warn!("Cosmos node syncing waiting for chain start, Eth signer paused");
+                        metrics_warnings_counter(
+                            2,
+                            "Cosmos node syncing waiting for chain start, Eth signer paused",
+                        );
                         sleep(DELAY).await;
                         return Ok(());
                     }
                     Err(_) => {
-                        error!("Could not reach Cosmos rpc! You must correct this or you risk being slashed in {} blocks", blocks_until_slashing);
-                        sleep(DELAY).await;
+                        metrics_latest(blocks_until_slashing, "blocks_until_slashing");
+                        metrics_errors_counter(
+                            2,
+                            "Could not reach Cosmos rpc! You must correct this or you risk being slashed",
+                        );
                         return Ok(());
                     }
                 }
-=======
-        let loop_start = Instant::now();
-
-        // repeatedly refreshing the parameters here maintains loop correctness
-        // if the gravity_id is changed or slashing windows are changed. Neither of these
-        // is very probable
-        let params = match get_gravity_params(&mut grpc_client).await {
-            Ok(p) => p,
-            Err(e) => {
-                error!("Failed to get Gravity parameters with {} correct your Cosmos gRPC connection immediately, you are risking slashing",e);
-                metrics_errors_counter(2, "Failed to get Gravity parameters correct your Cosmos gRPC connection immediately, you are risking slashing");
-                continue;
-            }
-        };
-        let blocks_until_slashing = min(
-            min(params.signed_valsets_window, params.signed_batches_window),
-            params.signed_logic_calls_window,
-        );
-        let gravity_id = params.gravity_id;
-
-        let latest_cosmos_block = contact.get_chain_status().await;
-        match latest_cosmos_block {
-            Ok(ChainStatus::Moving { block_height }) => {
-                trace!("Latest Cosmos block {}", block_height,);
-            }
-            Ok(ChainStatus::Syncing) => {
-                warn!("Cosmos node syncing, Eth signer paused");
-                warn!("If this operation will take more than {} blocks of time you must find another node to submit signatures or risk slashing", blocks_until_slashing);
-                metrics_warnings_counter(2, "Cosmos node syncing, Eth signer paused");
-                metrics_latest(blocks_until_slashing, "blocks_until_slashing");
-                delay_for(DELAY).await;
-                continue;
-            }
-            Ok(ChainStatus::WaitingToStart) => {
-                warn!("Cosmos node syncing waiting for chain start, Eth signer paused");
-                metrics_warnings_counter(
-                    2,
-                    "Cosmos node syncing waiting for chain start, Eth signer paused",
-                );
-                delay_for(DELAY).await;
-                continue;
-            }
-            Err(_) => {
-                error!("Could not reach Cosmos rpc! You must correct this or you risk being slashed in {} blocks", blocks_until_slashing);
-                delay_for(DELAY).await;
-                metrics_latest(blocks_until_slashing, "blocks_until_slashing");
-                metrics_errors_counter(
-                    2,
-                    "Could not reach Cosmos rpc! You must correct this or you risk being slashed",
-                );
-                continue;
-            }
-        }
->>>>>>> ed6087f7
 
                 // sign the last unsigned valsets
                 match get_oldest_unsigned_valsets(
