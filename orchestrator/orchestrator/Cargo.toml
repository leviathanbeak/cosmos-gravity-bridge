--- conflicted
+++ resolved
@@ -11,13 +11,10 @@
 [dependencies]
 cosmos_gravity = {path = "../cosmos_gravity"}
 ethereum_gravity = {path = "../ethereum_gravity"}
-gravity_proto = {path = "../gravity_proto/"}
-<<<<<<< HEAD
+gravity_proto = {path = "../gravity_proto"}
 gravity_utils = {path = "../gravity_utils"}
+metrics_exporter = {path = "../metrics_exporter"}
 relayer = {path = "../relayer/"}
-=======
-metrics_exporter = {path = "../metrics_exporter/"}
->>>>>>> ed6087f7
 
 clarity = "0.5"
 deep_space = "2.8"
@@ -25,11 +22,6 @@
 env_logger = "0.9"
 futures = "0.3"
 lazy_static = "1"
-<<<<<<< HEAD
-=======
-web30 = "0.18"
-num256 = "0.3"
->>>>>>> ed6087f7
 log = "0.4"
 num256 = "0.3"
 openssl-probe = "0.1"
